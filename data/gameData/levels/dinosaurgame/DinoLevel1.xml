--- conflicted
+++ resolved
@@ -48,11 +48,8 @@
       <!-- Objects should also have a defined hit box-->
       <object spriteName="Dino" type="player" id="111" spriteFile="dinosaur.xml" hitBoxWidth="97"
         hitBoxHeight="101" hitBoxShape="SQUARE" spriteDx="0" spriteDy="0" eventIDs="20,21,22,23,25,69"
-<<<<<<< HEAD
-        velocityX="0" velocityY="0" rotation="0" >
-=======
         velocityX="0" velocityY="0" rotation="0" flipped="false">
->>>>>>> 0a333405
+
         <!-- Properties are categorized by object handler: physics, collision, input, sprite, ai, and maybe event -->
         <displayedProperties propertyList="score,lives"/>
         <properties>
