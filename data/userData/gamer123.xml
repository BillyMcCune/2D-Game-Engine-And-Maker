--- conflicted
+++ resolved
@@ -37,35 +37,20 @@
     </userGameData>
     <userGameData>
       <gameName>dinosaurgame</gameName>
-<<<<<<< HEAD
-      <lastPlayed>Sun Apr 27 00:17:26 EDT 2025</lastPlayed>
-      <playerHighestGameStatMap>
-        <stat name="dash_duration">0</stat>
-        <stat name="score">446</stat>
-        <stat name="rocket_duration">0</stat>
-=======
       <lastPlayed>Sat Apr 26 23:55:52 EDT 2025</lastPlayed>
       <playerHighestGameStatMap>
         <stat name="dash_duration">-6</stat>
         <stat name="score">139</stat>
         <stat name="rocket_duration">-6</stat>
->>>>>>> 2b544be4
         <stat name="lives">1</stat>
       </playerHighestGameStatMap>
       <playerLevelStatMap>
         <level>
         <levelName>DinoLevel1</levelName>
-<<<<<<< HEAD
-        <lastPlayed>Sun Apr 27 00:17:26 EDT 2025</lastPlayed>
-          <levelHighestStatMap>
-            <stat name="dash_duration">0</stat>
-            <stat name="score">446</stat>
-=======
         <lastPlayed>Sat Apr 26 23:55:52 EDT 2025</lastPlayed>
           <levelHighestStatMap>
             <stat name="dash_duration">0</stat>
             <stat name="score">139</stat>
->>>>>>> 2b544be4
             <stat name="rocket_duration">0</stat>
             <stat name="lives">200000</stat>
           </levelHighestStatMap>
