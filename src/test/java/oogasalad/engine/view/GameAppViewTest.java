--- conflicted
+++ resolved
@@ -75,11 +75,7 @@
     private void setDefaultPath() throws ViewInitializationException {
 
       try {
-<<<<<<< HEAD
-        getGameManager().selectGame("dinosaurgame", "Easy", "DinoLevel1.xml");
-=======
         //getGameManager().selectGame("DinoLevel2.xml");
->>>>>>> ecde952f
       } catch (Exception e) {
         e.printStackTrace();
       }
