--- conflicted
+++ resolved
@@ -61,18 +61,6 @@
       super(stage, gameManager);
     }
 
-<<<<<<< HEAD
-//    @Override
-//    public void initialize() throws ViewInitializationException {
-//      SplashScreen splashScreen = new SplashScreen(this, getGameManager());
-//
-//      splashScreen.render();
-//      int width = splashScreen.getSplashWidth();
-//      int height = splashScreen.getSplashHeight();
-//      setCurrentDisplay(splashScreen);
-//      setDefaultPath();
-//    }
-=======
     @Override
     public void initialize() throws ViewInitializationException {
       SplashScreen splashScreen = new SplashScreen(new ViewState());
@@ -83,7 +71,6 @@
       setCurrentDisplay(splashScreen);
       setDefaultPath();
     }
->>>>>>> 2e9f1808
 
     private void setDefaultPath() throws ViewInitializationException {
 
