package oogasalad.engine.controller;

import java.io.File;
import java.util.ArrayList;
import java.util.HashMap;
import java.util.List;
import java.util.UUID;
import oogasalad.engine.event.condition.Condition;
import oogasalad.fileparser.records.BlueprintData;
import oogasalad.fileparser.records.EventData;
import oogasalad.fileparser.records.FrameData;
import oogasalad.fileparser.records.GameObjectData;
import oogasalad.fileparser.records.HitBoxData;
import oogasalad.fileparser.records.SpriteData;
import static org.junit.jupiter.api.Assertions.*;
import org.junit.jupiter.api.BeforeEach;
import org.junit.jupiter.api.Test;

class EventConverterTest {

  EventConverter eventConverter = new EventConverter();

  @BeforeEach
  void setUp() {
    SpriteData spriteData1 = new SpriteData("player.png", new File("src/test/resources/sprites/sprite1.png"),
        new FrameData("moving", 1, 1, 10, 20), new ArrayList<>(), new ArrayList<>());
    List<EventData> eventDataList1 = new ArrayList<>();
    //EventData eventData1 = new EventData("input", 20, );
    //EventData eventData2 = new EventData();
    HitBoxData hitBoxData1 = new HitBoxData("Mario", 1, 1, 2, 4);
<<<<<<< HEAD
    BlueprintData blueprintData1 = new BlueprintData(1, 0,0, 1, "Mario", "Player", "Player", spriteData1, hitBoxData1, eventDataList1, new HashMap<>(), new HashMap<>(), new ArrayList<>());
=======
    BlueprintData blueprintData1 = new BlueprintData(1, 0,0, 90,"Mario", "Player", "Player", spriteData1, hitBoxData1, eventDataList1, new HashMap<>(), new HashMap<>(), new ArrayList<>());
>>>>>>> ed58bfb5
    GameObjectData gameObject1 = new GameObjectData(
        1,
        new UUID(4, 1),
        100,
        200,
        1
    );
  }

  @Test
  void convertEventData() {

  }
}<|MERGE_RESOLUTION|>--- conflicted
+++ resolved
@@ -28,11 +28,7 @@
     //EventData eventData1 = new EventData("input", 20, );
     //EventData eventData2 = new EventData();
     HitBoxData hitBoxData1 = new HitBoxData("Mario", 1, 1, 2, 4);
-<<<<<<< HEAD
-    BlueprintData blueprintData1 = new BlueprintData(1, 0,0, 1, "Mario", "Player", "Player", spriteData1, hitBoxData1, eventDataList1, new HashMap<>(), new HashMap<>(), new ArrayList<>());
-=======
     BlueprintData blueprintData1 = new BlueprintData(1, 0,0, 90,"Mario", "Player", "Player", spriteData1, hitBoxData1, eventDataList1, new HashMap<>(), new HashMap<>(), new ArrayList<>());
->>>>>>> ed58bfb5
     GameObjectData gameObject1 = new GameObjectData(
         1,
         new UUID(4, 1),
