--- conflicted
+++ resolved
@@ -1,268 +1,3 @@
-<<<<<<< HEAD
-/**
- * JUnit tests for configAPI.
- *
- * This test document uses the following rules:
- *
- * - Each test method is annotated with @Test.
- * - The method names follow the [MethodName_StateUnderTest_ExpectedBehavior] format.
- *   For example: getAcceptedStates_NullConfig_ThrowsNullPointerException().
- * - Variable names in tests reflect the input and expected state (e.g., ZERO_DIM_CONFIG, SINGLE_STATE_CONFIG).
- * - The ZOMBIES acronym is used to cover scenarios: Zero, One, Many, Boundary, Invalid, Exception, Stress.
- *
- * If any test fails:
- * 1. Comment out the buggy code.
- * 2. Write a comment indicating the cause of the error.
- * 3. Provide the corrected code.
- * 4. Re-run the tests to verify they pass.
- */
-package oogasalad.fileParsertests;
-
-import oogasalad.fileparser.records.EventData;
-import static org.junit.jupiter.api.Assertions.*;
-
-import java.io.ByteArrayInputStream;
-import java.nio.charset.StandardCharsets;
-import java.util.List;
-import java.util.Map;
-import javax.xml.parsers.DocumentBuilder;
-import javax.xml.parsers.DocumentBuilderFactory;
-import oogasalad.fileparser.GameObjectBlueprintParser;
-import oogasalad.fileparser.exceptions.GameObjectParseException;
-import oogasalad.fileparser.records.GameObjectData;
-import org.junit.jupiter.api.BeforeEach;
-import org.junit.jupiter.api.Test;
-import org.w3c.dom.Document;
-import org.w3c.dom.Element;
-
-public class GameObjectBlueprintParserTest {
-
-  private GameObjectBlueprintParser parser;
-
-  @BeforeEach
-  public void setup() {
-    parser = new GameObjectBlueprintParser();
-  }
-
-  /**
-   * Helper method to create a Document from an XML string.
-   */
-  private Document createDocumentFromString(String xml) throws Exception {
-    DocumentBuilderFactory factory = DocumentBuilderFactory.newInstance();
-    // Ensure whitespace is not ignored if needed (to simulate non-element nodes)
-    factory.setIgnoringElementContentWhitespace(false);
-    DocumentBuilder builder = factory.newDocumentBuilder();
-    return builder.parse(new ByteArrayInputStream(xml.getBytes(StandardCharsets.UTF_8)));
-  }
-
-  /**
-   * getLevelGameObjectData_ZeroGameNodes_ReturnsEmptyList
-   * Zero: Test with a root element that has no <game> nodes.
-   */
-  @Test
-  public void getLevelGameObjectData_ZeroGameNodes_ReturnsEmptyList() throws Exception {
-    String xml = "<root></root>";
-    Document doc = createDocumentFromString(xml);
-    Element root = doc.getDocumentElement();
-
-    List<GameObjectData> result = parser.getLevelGameObjectData(root);
-    assertNotNull(result);
-    assertTrue(result.isEmpty());
-  }
-
-  /**
-   * getLevelGameObjectData_SingleGameSingleObject_ReturnsCorrectData
-   * One: Test with a valid XML containing one <game> with one object.
-   */
-  @Test
-  public void getLevelGameObjectData_SingleGameSingleObject_ReturnsCorrectData() throws Exception {
-    String xml = "<root>" +
-        "  <game name='TestGame'>" +
-        "    <objectGroup name='TestGroup'>" +
-        "      <object id='1' type='Enemy' spriteName='enemySprite' spriteFile='enemy.png'>" +
-        "      </object>" +
-        "    </objectGroup>" +
-        "  </game>" +
-        "</root>";
-    Document doc = createDocumentFromString(xml);
-    Element root = doc.getDocumentElement();
-
-    List<GameObjectData> result = parser.getLevelGameObjectData(root);
-    assertNotNull(result);
-    assertEquals(1, result.size());
-    GameObjectData data = result.get(0);
-    assertEquals(1, data.blueprintId());
-    assertEquals("TestGame", data.gameName());
-    assertEquals("Enemy", data.type());
-    assertEquals("TestGroup", data.group());
-    assertEquals("enemySprite", data.spriteData());
-    // Default values for x, y, and layer are 0.
-    assertEquals(0, data.x());
-    assertEquals(0, data.y());
-    assertEquals(0, data.layer());
-    // Properties map should be empty.
-    assertTrue(data.eventDataList().isEmpty());
-  }
-
-  /**
-   * getLevelGameObjectData_MultipleGames_ReturnsCombinedGameObjects
-   * Many: Test with multiple <game> nodes, each with an <objectGroup> and objects.
-   */
-  @Test
-  public void getLevelGameObjectData_MultipleGames_ReturnsCombinedGameObjects() throws Exception {
-    String xml = "<root>" +
-        "  <game name='Game1'>" +
-        "    <objectGroup name='Group1'>" +
-        "      <object id='1' type='Player' spriteName='playerSprite' spriteFile='player.png'></object>" +
-        "    </objectGroup>" +
-        "  </game>" +
-        "  <game name='Game2'>" +
-        "    <objectGroup name='Group2'>" +
-        "      <object id='2' type='Enemy' spriteName='enemySprite' spriteFile='enemy.png'></object>" +
-        "      <object id='3' type='Enemy' spriteName='enemySprite2' spriteFile='enemy2.png'></object>" +
-        "    </objectGroup>" +
-        "  </game>" +
-        "</root>";
-    Document doc = createDocumentFromString(xml);
-    Element root = doc.getDocumentElement();
-
-    List<GameObjectData> result = parser.getLevelGameObjectData(root);
-    assertNotNull(result);
-    assertEquals(3, result.size());
-
-    // Validate first game object data.
-    GameObjectData data1 = result.get(0);
-    assertEquals(1, data1.blueprintId());
-    assertEquals("Game1", data1.gameName());
-    assertEquals("Player", data1.type());
-    assertEquals("Group1", data1.group());
-
-    // Validate second game object data.
-    GameObjectData data2 = result.get(1);
-    assertEquals(2, data2.blueprintId());
-    assertEquals("Game2", data2.gameName());
-    assertEquals("Enemy", data2.type());
-    assertEquals("Group2", data2.group());
-
-    // Validate third game object data.
-    GameObjectData data3 = result.get(2);
-    assertEquals(3, data3.blueprintId());
-    assertEquals("Game2", data3.gameName());
-    assertEquals("Enemy", data3.type());
-    assertEquals("Group2", data3.group());
-  }
-
-  /**
-   * getLevelGameObjectData_InvalidId_ThrowsGameObjectParseException
-   * Invalid: Test with a non-numeric id attribute, expecting a GameObjectParseException.
-   */
-  @Test
-  public void getLevelGameObjectData_InvalidId_ThrowsGameObjectParseException() throws Exception {
-    String xml = "<root>" +
-        "  <game name='TestGame'>" +
-        "    <objectGroup name='TestGroup'>" +
-        "      <object id='invalid' type='Enemy' spriteName='enemySprite' spriteFile='enemy.png'></object>" +
-        "    </objectGroup>" +
-        "  </game>" +
-        "</root>";
-    Document doc = createDocumentFromString(xml);
-    Element root = doc.getDocumentElement();
-
-    assertThrows(GameObjectParseException.class, () -> {
-      parser.getLevelGameObjectData(root);
-    });
-  }
-
-  /**
-   * getLevelGameObjectData_NonElementInObjectGroup_ThrowsGameObjectParseException
-   * Exception: Test with a non-element node inside <objectGroup>, expecting a GameObjectParseException.
-   */
-  @Test
-  public void getLevelGameObjectData_NonElementInObjectGroup_ThrowsGameObjectParseException() throws Exception {
-    String xml = "<root>" +
-        "  <game name='TestGame'>" +
-        "    <objectGroup name='TestGroup'>" +
-        "      <object id='1' type='Enemy' spriteName='enemySprite' spriteFile='enemy.png'></object>" +
-        "    </objectGroup>" +
-        "  </game>" +
-        "</root>";
-    Document doc = createDocumentFromString(xml);
-    Element root = doc.getDocumentElement();
-
-    assertThrows(GameObjectParseException.class, () -> {
-      parser.getLevelGameObjectData(root);
-    });
-  }
-
-  /**
-   * getLevelGameObjectData_PropertyHandler_ConcatenatesDuplicateAttributes
-   * Boundary: Test that duplicate attribute keys in different <data> nodes within the same handler are concatenated.
-   *
-   * Note: Since each <data> element normally has distinct attribute names (e.g., "key" and "value"),
-   * this test simulates a scenario where two <data> elements contain an attribute with the same name.
-   * The parser should concatenate the attribute values using a comma.
-   */
-  @Test
-  public void getLevelGameObjectData_PropertyHandler_ConcatenatesDuplicateAttributes() throws Exception {
-    String xml = "<root>" +
-        "  <game name='TestGame'>" +
-        "    <objectGroup name='TestGroup'>" +
-        "      <object id='1' type='Enemy' spriteName='enemySprite' spriteFile='enemy.png'>" +
-        "        <properties>" +
-        "          <handler>" +
-        "            <data damage='10'/>" +
-        "            <data damage='5'/>" +
-        "          </handler>" +
-        "        </properties>" +
-        "      </object>" +
-        "    </objectGroup>" +
-        "  </game>" +
-        "</root>";
-    Document doc = createDocumentFromString(xml);
-    Element root = doc.getDocumentElement();
-
-    List<GameObjectData> result = parser.getLevelGameObjectData(root);
-    assertNotNull(result);
-    assertEquals(1, result.size());
-    GameObjectData data = result.get(0);
-    //Map<EventData> properties = data.eventDataList();
-    //assertTrue(properties.containsKey("handler"));
-    //Map<String, String> handlerData = properties.get("handler");
-    // Since the parser concatenates values based on attribute names,
-    // we expect the "damage" attribute to be "10,5" after processing.
-    //assertEquals("10,5", handlerData.get("damage"));
-  }
-
-  /**
-   * getLevelGameObjectData_Stress_LargeNumberOfObjects
-   * Stress: Stress test with a large number of game objects.
-   */
-  @Test
-  public void getLevelGameObjectData_Stress_LargeNumberOfObjects() throws Exception {
-    StringBuilder xmlBuilder = new StringBuilder();
-    xmlBuilder.append("<root><game name='StressGame'><objectGroup name='StressGroup'>");
-    int numObjects = 1000;
-    for (int i = 0; i < numObjects; i++) {
-      xmlBuilder.append("<object id='").append(i)
-          .append("' type='Type").append(i)
-          .append("' spriteName='Sprite").append(i)
-          .append("' spriteFile='File").append(i).append(".png'></object>");
-    }
-    xmlBuilder.append("</objectGroup></game></root>");
-    Document doc = createDocumentFromString(xmlBuilder.toString());
-    Element root = doc.getDocumentElement();
-
-    List<GameObjectData> result = parser.getLevelGameObjectData(root);
-    assertNotNull(result);
-    assertEquals(numObjects, result.size());
-    // Validate a couple of objects.
-    GameObjectData first = result.get(0);
-    assertEquals(0, first.blueprintId());
-    GameObjectData last = result.get(result.size() - 1);
-    assertEquals(numObjects - 1, last.blueprintId());
-  }
-}
-=======
 ///**
 // * JUnit tests for configAPI.
 // *
@@ -527,5 +262,4 @@
 //    assertEquals(numObjects - 1, last.id());
 //  }
 //}
-//*/
->>>>>>> be825757
+//*/