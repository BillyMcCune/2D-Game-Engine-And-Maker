/**
 * Evaluates EventCondition enums given their associated parameters
 * @author Gage Garcia
 */
package oogasalad.engine.event;
import javafx.scene.input.KeyCode;
<<<<<<< HEAD
import oogasalad.engine.controller.api.InputProvider;
import oogasalad.engine.model.object.GameObject;

import java.util.List;
=======
import oogasalad.engine.controller.InputProvider;
import oogasalad.engine.event.condition.CollisionCondition;
import oogasalad.engine.event.condition.Condition;
import oogasalad.engine.event.condition.InputCondition;
import oogasalad.engine.event.condition.TrueCondition;
import oogasalad.engine.model.object.GameObject;

import java.util.HashMap;
import java.util.Map;
>>>>>>> dd18b954

public class ConditionChecker {
    //Maps condition type to condition evaluation interface
    private final Map<EventCondition.ConditionType, Condition> conditionMap = new HashMap<>();

    /**
     * initializes mapping of event condition enum to its condition interface
     * @param inputProvider interface that allows checking of current input
     * @param collisionHandler (should be) interface that allows checking of collisions
     */
    public ConditionChecker(InputProvider inputProvider, CollisionHandler collisionHandler) {
        conditionMap.put(EventCondition.ConditionType.SPACE_KEY_PRESSED,
                new InputCondition(inputProvider, KeyCode.SPACE));
        conditionMap.put(EventCondition.ConditionType.W_KEY_PRESSED,
                new InputCondition(inputProvider, KeyCode.W));
        conditionMap.put(EventCondition.ConditionType.UP_ARROW_PRESSED,
                new InputCondition(inputProvider, KeyCode.UP));
        conditionMap.put(EventCondition.ConditionType.COLLIDED_WITH_ENEMY,
                new CollisionCondition(collisionHandler, "enemies"));
        conditionMap.put(EventCondition.ConditionType.TRUE,
                new TrueCondition());
    }
    /**
     * Evaluates condition
     * @param conditionType -> type of condition
     * @param gameObject -> game object tied to event
     * requires use of predefined mapping of conditionType -> expected params
     * @return true or false
     */
    public boolean checkCondition(EventCondition.ConditionType conditionType, GameObject gameObject) {
        Condition condition = conditionMap.get(conditionType);
        return condition.isMet(gameObject);
    }

}
<|MERGE_RESOLUTION|>--- conflicted
+++ resolved
@@ -4,54 +4,53 @@
  */
 package oogasalad.engine.event;
 import javafx.scene.input.KeyCode;
-<<<<<<< HEAD
-import oogasalad.engine.controller.api.InputProvider;
+import oogasalad.engine.controller.api.GameManagerAPI;
+import oogasalad.engine.controller.InputProvider;
 import oogasalad.engine.model.object.GameObject;
 
+import java.awt.event.KeyEvent;
 import java.util.List;
-=======
-import oogasalad.engine.controller.InputProvider;
-import oogasalad.engine.event.condition.CollisionCondition;
-import oogasalad.engine.event.condition.Condition;
-import oogasalad.engine.event.condition.InputCondition;
-import oogasalad.engine.event.condition.TrueCondition;
-import oogasalad.engine.model.object.GameObject;
-
-import java.util.HashMap;
-import java.util.Map;
->>>>>>> dd18b954
 
 public class ConditionChecker {
-    //Maps condition type to condition evaluation interface
-    private final Map<EventCondition.ConditionType, Condition> conditionMap = new HashMap<>();
+    private CollisionHandler collisionHandler;
+    private InputProvider inputProvider;
 
-    /**
-     * initializes mapping of event condition enum to its condition interface
-     * @param inputProvider interface that allows checking of current input
-     * @param collisionHandler (should be) interface that allows checking of collisions
-     */
     public ConditionChecker(InputProvider inputProvider, CollisionHandler collisionHandler) {
-        conditionMap.put(EventCondition.ConditionType.SPACE_KEY_PRESSED,
-                new InputCondition(inputProvider, KeyCode.SPACE));
-        conditionMap.put(EventCondition.ConditionType.W_KEY_PRESSED,
-                new InputCondition(inputProvider, KeyCode.W));
-        conditionMap.put(EventCondition.ConditionType.UP_ARROW_PRESSED,
-                new InputCondition(inputProvider, KeyCode.UP));
-        conditionMap.put(EventCondition.ConditionType.COLLIDED_WITH_ENEMY,
-                new CollisionCondition(collisionHandler, "enemies"));
-        conditionMap.put(EventCondition.ConditionType.TRUE,
-                new TrueCondition());
+        this.inputProvider = inputProvider;
+        this.collisionHandler = collisionHandler;
     }
     /**
-     * Evaluates condition
+     * evaluates condition
      * @param conditionType -> type of condition
-     * @param gameObject -> game object tied to event
+     * @param gameObject
      * requires use of predefined mapping of conditionType -> expected params
      * @return true or false
      */
     public boolean checkCondition(EventCondition.ConditionType conditionType, GameObject gameObject) {
-        Condition condition = conditionMap.get(conditionType);
-        return condition.isMet(gameObject);
+        if (conditionType == EventCondition.ConditionType.TRUE) {
+            return true;
+        }
+        else if (conditionType == EventCondition.ConditionType.SPACE_KEY_PRESSED) {
+            return inputProvider.isKeyPressed(KeyCode.SPACE);
+        }
+        else if (conditionType == EventCondition.ConditionType.UP_ARROW_PRESSED) {
+            return inputProvider.isKeyPressed(KeyCode.UP);
+        }
+        else if (conditionType == EventCondition.ConditionType.W_KEY_PRESSED) {
+            return inputProvider.isKeyPressed(KeyCode.W);
+        }
+        else if (conditionType == EventCondition.ConditionType.COLLIDED_WITH_ENEMY) {
+            List<GameObject> collidedObjects = collisionHandler.getCollisions(gameObject);
+            for (GameObject collidedObject : collidedObjects) {
+                if (collidedObject.getType().equals("enemies")) {
+                    return true;
+                }
+            }
+            return false;
+        }
+
+
+        return false;
     }
 
 }
