--- conflicted
+++ resolved
@@ -21,8 +21,6 @@
 import oogasalad.engine.model.object.GameObject;
 
 public class OutcomeExecutor {
-<<<<<<< HEAD
-    private final Map<EventOutcome.OutcomeType, Outcome> outcomeMap;
 
     /**
      * Initialize the executor with a game controller
@@ -36,7 +34,7 @@
         outcomeMap.put(EventOutcome.OutcomeType.JUMP,
                 new JumpOutcome());
         outcomeMap.put(EventOutcome.OutcomeType.APPLY_GRAVITY,
-                new GravityOutcome());
+                new GravityOutcome(collisionHandler));
         outcomeMap.put(EventOutcome.OutcomeType.PATROL,
                 new PatrolOutcome(gameExecutor));
         outcomeMap.put(EventOutcome.OutcomeType.LOSE_GAME,
@@ -49,46 +47,7 @@
             new MoveLeftOutcome());
     }
 
-
-    /**
-     * executes outcome using parameter map using game controller
-     * @param outcomeType
-     * @param gameObject
-     */
-    public void executeOutcome(EventOutcome.OutcomeType outcomeType, GameObject gameObject) {
-        Outcome outcome = outcomeMap.get(outcomeType);
-        outcome.execute(gameObject);
-    }
-=======
-
   private final Map<EventOutcome.OutcomeType, Outcome> outcomeMap;
-
-  /**
-   * Initialize the executor with a game controller
-   *
-   * @param gameExecutor api that allows updates to game state Initialize mapping of outcome enum to
-   *                     outcome interface
-   */
-  public OutcomeExecutor(CollisionHandler collisionHandler, GameExecutor gameExecutor) {
-    this.outcomeMap = new HashMap<>();
-    outcomeMap.put(EventOutcome.OutcomeType.MOVE_RIGHT,
-        new MoveRightOutcome());
-    outcomeMap.put(EventOutcome.OutcomeType.MOVE_LEFT,
-        new MoveLeftOutcome());
-    outcomeMap.put(EventOutcome.OutcomeType.JUMP,
-        new JumpOutcome());
-    outcomeMap.put(EventOutcome.OutcomeType.APPLY_GRAVITY,
-        new GravityOutcome(collisionHandler));
-    outcomeMap.put(EventOutcome.OutcomeType.PATROL,
-        new PatrolOutcome(gameExecutor));
-    outcomeMap.put(EventOutcome.OutcomeType.LOSE_GAME,
-        new LoseGameOutcome());
-    outcomeMap.put(EventOutcome.OutcomeType.DESTROY_OBJECT,
-        new DestroyObjectOutcome(gameExecutor));
-    outcomeMap.put(EventOutcome.OutcomeType.PLATFORM_PASS_THROUGH_BEHAVIOR,
-        new PlatformPassThroughOutcome(collisionHandler));
-  }
-
 
   /**
    * executes outcome using parameter map using game controller
@@ -100,7 +59,6 @@
     Outcome outcome = outcomeMap.get(outcomeType);
     outcome.execute(gameObject);
   }
->>>>>>> 46a4de88
 
 
 }