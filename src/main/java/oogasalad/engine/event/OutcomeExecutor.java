/**
 * Updates game state to reflect event outcome
 * @author Gage Garcia
 */
package oogasalad.engine.event;
import oogasalad.engine.controller.api.GameExecutor;
import oogasalad.engine.event.outcome.*;
import oogasalad.engine.model.object.GameObject;

import java.util.HashMap;
import java.util.Map;

public class OutcomeExecutor {
    private final Map<EventOutcome.OutcomeType, Outcome> outcomeMap;

    /**
     * Initialize the executor with a game controller
     * @param gameController
     * Initialize mapping of outcome enum to outcome interface
     */
<<<<<<< HEAD
    public OutcomeExecutor(GameExecutor gameExecutor) {
=======
    public OutcomeExecutor(CollisionHandler collisionHandler, GameExecutor gameExecutor) {
>>>>>>> ecde952f
        this.outcomeMap = new HashMap<>();
        outcomeMap.put(EventOutcome.OutcomeType.MOVE_RIGHT,
                new MoveRightOutcome());
        outcomeMap.put(EventOutcome.OutcomeType.JUMP,
                new JumpOutcome());
        outcomeMap.put(EventOutcome.OutcomeType.APPLY_GRAVITY,
                new GravityOutcome());
        outcomeMap.put(EventOutcome.OutcomeType.PATROL,
                new PatrolOutcome(gameExecutor));
        outcomeMap.put(EventOutcome.OutcomeType.LOSE_GAME,
                new LoseGameOutcome());
        outcomeMap.put(EventOutcome.OutcomeType.DESTROY_OBJECT,
                new DestroyObjectOutcome(gameExecutor));
        outcomeMap.put(EventOutcome.OutcomeType.PLATFORM_PASS_THROUGH_BEHAVIOR,
<<<<<<< HEAD
                new PlatformPassThroughOutcome(gameExecutor));
=======
                new PlatformPassThroughOutcome(collisionHandler));
>>>>>>> ecde952f
    }


    /**
     * executes outcome using parameter map using game controller
     * @param outcomeType
     * @param gameObject
     */
    public void executeOutcome(EventOutcome.OutcomeType outcomeType, GameObject gameObject) {
        Outcome outcome = outcomeMap.get(outcomeType);
        outcome.execute(gameObject);
    }


}<|MERGE_RESOLUTION|>--- conflicted
+++ resolved
@@ -18,11 +18,7 @@
      * @param gameController
      * Initialize mapping of outcome enum to outcome interface
      */
-<<<<<<< HEAD
-    public OutcomeExecutor(GameExecutor gameExecutor) {
-=======
     public OutcomeExecutor(CollisionHandler collisionHandler, GameExecutor gameExecutor) {
->>>>>>> ecde952f
         this.outcomeMap = new HashMap<>();
         outcomeMap.put(EventOutcome.OutcomeType.MOVE_RIGHT,
                 new MoveRightOutcome());
@@ -37,11 +33,7 @@
         outcomeMap.put(EventOutcome.OutcomeType.DESTROY_OBJECT,
                 new DestroyObjectOutcome(gameExecutor));
         outcomeMap.put(EventOutcome.OutcomeType.PLATFORM_PASS_THROUGH_BEHAVIOR,
-<<<<<<< HEAD
-                new PlatformPassThroughOutcome(gameExecutor));
-=======
                 new PlatformPassThroughOutcome(collisionHandler));
->>>>>>> ecde952f
     }
 
 
