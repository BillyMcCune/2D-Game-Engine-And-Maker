/**
 * Condition Object defining enums for valid conditions to check for ConditionChecker controller
 * will have logic for checking condition
 *
 * @author Gage Garcia
 */

package oogasalad.engine.event.condition;


public record EventCondition(EventCondition.ConditionType conditionType) {
<<<<<<< HEAD
    /**
     * Define list of valid conditions enums
     */
    public enum ConditionType {
        TRUE,
        SPACE_KEY_PRESSED,
        COLLIDED_WITH_ENEMY,
        COLLIDED_WITH_PLAYER,
        COLLIDED_WITH_PLATFORM,
        UP_ARROW_PRESSED,
        W_KEY_PRESSED,
        RIGHT_ARROW_PRESSED,
        LEFT_ARROW_PRESSED,
    }


    /**
     * Constructor sets condition type
     *
     * @param conditionType enum representing type of condition
     */
    public EventCondition {
    }

    /**
     * get the type of condition
     *
     * @return ConditionType enum
     */
    @Override
    public ConditionType conditionType() {
        return conditionType;
    }
=======

  /**
   * Define list of valid conditions enums
   */
  public enum ConditionType {
    TRUE,
    SPACE_KEY_PRESSED,
    COLLIDED_WITH_ENEMY,
    COLLIDED_WITH_PLAYER,
    COLLIDED_WITH_PLATFORM,
    UP_ARROW_PRESSED,
    W_KEY_PRESSED,
    A_KEY_PRESSED,
    S_KEY_PRESSED,
    D_KEY_PRESSED,
  }


  /**
   * Constructor sets condition type
   *
   * @param conditionType enum representing type of condition
   */
  public EventCondition {
  }

  /**
   * get the type of condition
   *
   * @return ConditionType enum
   */
  @Override
  public ConditionType conditionType() {
    return conditionType;
  }
>>>>>>> 46a4de88


}<|MERGE_RESOLUTION|>--- conflicted
+++ resolved
@@ -9,42 +9,6 @@
 
 
 public record EventCondition(EventCondition.ConditionType conditionType) {
-<<<<<<< HEAD
-    /**
-     * Define list of valid conditions enums
-     */
-    public enum ConditionType {
-        TRUE,
-        SPACE_KEY_PRESSED,
-        COLLIDED_WITH_ENEMY,
-        COLLIDED_WITH_PLAYER,
-        COLLIDED_WITH_PLATFORM,
-        UP_ARROW_PRESSED,
-        W_KEY_PRESSED,
-        RIGHT_ARROW_PRESSED,
-        LEFT_ARROW_PRESSED,
-    }
-
-
-    /**
-     * Constructor sets condition type
-     *
-     * @param conditionType enum representing type of condition
-     */
-    public EventCondition {
-    }
-
-    /**
-     * get the type of condition
-     *
-     * @return ConditionType enum
-     */
-    @Override
-    public ConditionType conditionType() {
-        return conditionType;
-    }
-=======
-
   /**
    * Define list of valid conditions enums
    */
@@ -55,6 +19,8 @@
     COLLIDED_WITH_PLAYER,
     COLLIDED_WITH_PLATFORM,
     UP_ARROW_PRESSED,
+    RIGHT_ARROW_PRESSED,
+    LEFT_ARROW_PRESSED,
     W_KEY_PRESSED,
     A_KEY_PRESSED,
     S_KEY_PRESSED,
@@ -79,7 +45,6 @@
   public ConditionType conditionType() {
     return conditionType;
   }
->>>>>>> 46a4de88
 
 
 }