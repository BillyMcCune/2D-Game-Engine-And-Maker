--- conflicted
+++ resolved
@@ -6,23 +6,6 @@
 package oogasalad.engine.event.outcome;
 
 public record EventOutcome(EventOutcome.OutcomeType outcomeType) {
-<<<<<<< HEAD
-    /**
-     * Defines valid outcome types
-     */
-    public enum OutcomeType {
-        MOVE_RIGHT,
-        MOVE_LEFT,
-        JUMP,
-        APPLY_GRAVITY,
-        LOSE_GAME,
-        PATROL,
-        DESTROY_OBJECT,
-        PLATFORM_PASS_THROUGH_BEHAVIOR,
-    }
-=======
->>>>>>> 46a4de88
-
   /**
    * Defines valid outcome types
    */
