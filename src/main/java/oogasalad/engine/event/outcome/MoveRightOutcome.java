/**
 * Outcome that moves game object to the right
 */
package oogasalad.engine.event.outcome;

import oogasalad.engine.model.object.GameObject;

public class MoveRightOutcome implements Outcome {
<<<<<<< HEAD
    @Override
    public void execute(GameObject gameObject) {
        double dx = gameObject.getDoubleParams().getOrDefault("MoveRightAmount", 4.0);
        gameObject.setXPosition((int) (gameObject.getXPosition() + dx));
    }
=======

  @Override
  public void execute(GameObject gameObject) {
    int dx = Integer.parseInt(gameObject.getParams().getOrDefault("MoveRightAmount", "4"));
    gameObject.setX(gameObject.getX() + dx);
  }
>>>>>>> 46a4de88
}<|MERGE_RESOLUTION|>--- conflicted
+++ resolved
@@ -6,18 +6,11 @@
 import oogasalad.engine.model.object.GameObject;
 
 public class MoveRightOutcome implements Outcome {
-<<<<<<< HEAD
-    @Override
-    public void execute(GameObject gameObject) {
-        double dx = gameObject.getDoubleParams().getOrDefault("MoveRightAmount", 4.0);
-        gameObject.setXPosition((int) (gameObject.getXPosition() + dx));
-    }
-=======
 
   @Override
   public void execute(GameObject gameObject) {
-    int dx = Integer.parseInt(gameObject.getParams().getOrDefault("MoveRightAmount", "4"));
-    gameObject.setX(gameObject.getX() + dx);
+    double dx = gameObject.getDoubleParams().getOrDefault("MoveRightAmount", 4.0);
+    gameObject.setXPosition((int) (gameObject.getXPosition() + dx));
   }
->>>>>>> 46a4de88
+
 }