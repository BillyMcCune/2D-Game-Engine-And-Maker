/**
 * Outcome that lets object go through platform from below but stay
 * on from above
 * @author Gage Garcia
 */

package oogasalad.engine.event.outcome;

import oogasalad.engine.controller.api.GameExecutor;
<<<<<<< HEAD
import oogasalad.engine.model.object.GameObject;

public class PlatformPassThroughOutcome implements Outcome {
    private final GameExecutor gameExecutor;
    public PlatformPassThroughOutcome(GameExecutor gameExecutor) {
        this.gameExecutor = gameExecutor;
    }
    @Override
    public void execute(GameObject player) {
        String platformId = player.getParams().get("Platform_id");
        GameObject platform = gameExecutor.getGameObjectByUUID(platformId);
        //set grounded, remove y velocity
        if (player.getY() + player.getHitBoxHeight() > platform.getY()) {
            player.setGrounded(true);
            player.setYVelocity(0);

=======
import oogasalad.engine.event.CollisionHandler;
import oogasalad.engine.model.object.GameObject;

import java.util.List;

public class PlatformPassThroughOutcome implements Outcome {
    private final CollisionHandler collisionHandler;
    private GameObject player;
    public PlatformPassThroughOutcome(CollisionHandler collisionHandler) {
        this.collisionHandler = collisionHandler;
    }
    @Override
    public void execute(GameObject player) {
        this.player = player;
        List<GameObject> collisions = collisionHandler.getCollisions(player);
        for (GameObject platform : collisions) {
            if (platform.getType().equals("platforms")) {
                handlePlatform(platform);
            }
>>>>>>> ecde952f
        }

    }

    private void handlePlatform(GameObject platform) {
        int playerBottom = player.getY() + player.getHitBoxHeight();
        int playerTop = player.getY();
        int platformTop = platform.getY();
        int platformBottom = platform.getY() + platform.getHitBoxHeight();
        double yVelocity = player.getYVelocity();

        boolean isFalling = yVelocity >= 0;
        boolean verticallyOverlapping = playerBottom >= platformTop && playerTop < platformTop;
        boolean horizontallyOverlapping =
                player.getX() + player.getHitBoxWidth() > platform.getX() &&
                        player.getX() < platform.getX() + platform.getHitBoxWidth();

        if (isFalling && verticallyOverlapping && horizontallyOverlapping) {
            // Snap player to platform top
            player.setY(platformTop - player.getHitBoxHeight());
            player.setYVelocity(0);
            player.setGrounded(true);
        } else {
            // Only unground if player is clearly no longer on the platform
            if (player.getY() + player.getHitBoxHeight() < platformTop - 2 || !horizontallyOverlapping) {
                player.setGrounded(false);
            }
        }
    }

}<|MERGE_RESOLUTION|>--- conflicted
+++ resolved
@@ -7,24 +7,6 @@
 package oogasalad.engine.event.outcome;
 
 import oogasalad.engine.controller.api.GameExecutor;
-<<<<<<< HEAD
-import oogasalad.engine.model.object.GameObject;
-
-public class PlatformPassThroughOutcome implements Outcome {
-    private final GameExecutor gameExecutor;
-    public PlatformPassThroughOutcome(GameExecutor gameExecutor) {
-        this.gameExecutor = gameExecutor;
-    }
-    @Override
-    public void execute(GameObject player) {
-        String platformId = player.getParams().get("Platform_id");
-        GameObject platform = gameExecutor.getGameObjectByUUID(platformId);
-        //set grounded, remove y velocity
-        if (player.getY() + player.getHitBoxHeight() > platform.getY()) {
-            player.setGrounded(true);
-            player.setYVelocity(0);
-
-=======
 import oogasalad.engine.event.CollisionHandler;
 import oogasalad.engine.model.object.GameObject;
 
@@ -44,7 +26,6 @@
             if (platform.getType().equals("platforms")) {
                 handlePlatform(platform);
             }
->>>>>>> ecde952f
         }
 
     }
