/**
 * Outcome that lets object go through platform from below but stay on from above
 *
 * @author Gage Garcia
 */

package oogasalad.engine.event.outcome;

import java.util.List;
import oogasalad.engine.event.CollisionHandler;
import oogasalad.engine.model.object.GameObject;

public class PlatformPassThroughOutcome implements Outcome {

  private final CollisionHandler collisionHandler;
  private GameObject player;

  public PlatformPassThroughOutcome(CollisionHandler collisionHandler) {
    this.collisionHandler = collisionHandler;
  }

  @Override
  public void execute(GameObject player) {
    this.player = player;
    //player.setGrounded(false); // Assume ungrounded until proven otherwise

<<<<<<< HEAD
    private void handlePlatform(GameObject platform) {
        int playerBottom = player.getYPosition() + player.getHitBoxHeight();
        int playerTop = player.getYPosition();
        int platformTop = platform.getYPosition();
        int platformBottom = platform.getYPosition() + platform.getHitBoxHeight();
        double yVelocity = player.getYVelocity();

        boolean isFalling = yVelocity >= 0;
        boolean verticallyOverlapping = playerBottom >= platformTop && playerTop < platformTop;
        boolean horizontallyOverlapping =
                player.getXPosition() + player.getHitBoxWidth() > platform.getXPosition() &&
                        player.getXPosition() < platform.getXPosition() + platform.getHitBoxWidth();

        if (isFalling && verticallyOverlapping && horizontallyOverlapping) {
            // Snap player to platform top
            player.setYPosition(platformTop - player.getHitBoxHeight());
            player.setYVelocity(0);
            player.setGrounded(true);
        } else {
            // Only unground if player is clearly no longer on the platform
            if (player.getYPosition() + player.getHitBoxHeight() < platformTop - 2 || !horizontallyOverlapping) {
                player.setGrounded(false);
            }
=======
    List<GameObject> collisions = collisionHandler.getCollisions(player);
    for (GameObject platform : collisions) {
      if (platform.getType().equals("platforms")) {
        if (trySnapToPlatform(platform)) {
          player.setGrounded(true); // Re-ground if standing on valid platform
          //break;
>>>>>>> 46a4de88
        }
      }
    }

  }

  private boolean trySnapToPlatform(GameObject platform) {
    int playerBottom = player.getY() + player.getHitBoxHeight();
    int playerTop = player.getY();
    int platformTop = platform.getY();

    double yVelocity = player.getYVelocity();

    boolean isFalling = yVelocity >= 0;
    boolean verticallyOverlapping = playerBottom >= platformTop && playerTop < platformTop;
    boolean horizontallyOverlapping =
        player.getX() + player.getHitBoxWidth() > platform.getX() &&
            player.getX() < platform.getX() + platform.getHitBoxWidth();

    if (isFalling && verticallyOverlapping && horizontallyOverlapping) {
      player.setY(platformTop - player.getHitBoxHeight() + 1);
      player.setYVelocity(0);
      return true;
    }

    return false;
  }

}<|MERGE_RESOLUTION|>--- conflicted
+++ resolved
@@ -24,64 +24,35 @@
     this.player = player;
     //player.setGrounded(false); // Assume ungrounded until proven otherwise
 
-<<<<<<< HEAD
-    private void handlePlatform(GameObject platform) {
-        int playerBottom = player.getYPosition() + player.getHitBoxHeight();
-        int playerTop = player.getYPosition();
-        int platformTop = platform.getYPosition();
-        int platformBottom = platform.getYPosition() + platform.getHitBoxHeight();
-        double yVelocity = player.getYVelocity();
-
-        boolean isFalling = yVelocity >= 0;
-        boolean verticallyOverlapping = playerBottom >= platformTop && playerTop < platformTop;
-        boolean horizontallyOverlapping =
-                player.getXPosition() + player.getHitBoxWidth() > platform.getXPosition() &&
-                        player.getXPosition() < platform.getXPosition() + platform.getHitBoxWidth();
-
-        if (isFalling && verticallyOverlapping && horizontallyOverlapping) {
-            // Snap player to platform top
-            player.setYPosition(platformTop - player.getHitBoxHeight());
-            player.setYVelocity(0);
-            player.setGrounded(true);
-        } else {
-            // Only unground if player is clearly no longer on the platform
-            if (player.getYPosition() + player.getHitBoxHeight() < platformTop - 2 || !horizontallyOverlapping) {
-                player.setGrounded(false);
-            }
-=======
     List<GameObject> collisions = collisionHandler.getCollisions(player);
     for (GameObject platform : collisions) {
       if (platform.getType().equals("platforms")) {
         if (trySnapToPlatform(platform)) {
           player.setGrounded(true); // Re-ground if standing on valid platform
           //break;
->>>>>>> 46a4de88
         }
       }
     }
+  }
+    private boolean trySnapToPlatform (GameObject platform){
+      int playerBottom = player.getYPosition() + player.getHitBoxHeight();
+      int playerTop = player.getYPosition();
+      int platformTop = platform.getYPosition();
 
-  }
+      double yVelocity = player.getYVelocity();
 
-  private boolean trySnapToPlatform(GameObject platform) {
-    int playerBottom = player.getY() + player.getHitBoxHeight();
-    int playerTop = player.getY();
-    int platformTop = platform.getY();
+      boolean isFalling = yVelocity >= 0;
+      boolean verticallyOverlapping = playerBottom >= platformTop && playerTop < platformTop;
+      boolean horizontallyOverlapping =
+          player.getXPosition() + player.getHitBoxWidth() > platform.getXPosition() &&
+              player.getXPosition() < platform.getXPosition() + platform.getHitBoxWidth();
 
-    double yVelocity = player.getYVelocity();
-
-    boolean isFalling = yVelocity >= 0;
-    boolean verticallyOverlapping = playerBottom >= platformTop && playerTop < platformTop;
-    boolean horizontallyOverlapping =
-        player.getX() + player.getHitBoxWidth() > platform.getX() &&
-            player.getX() < platform.getX() + platform.getHitBoxWidth();
-
-    if (isFalling && verticallyOverlapping && horizontallyOverlapping) {
-      player.setY(platformTop - player.getHitBoxHeight() + 1);
-      player.setYVelocity(0);
-      return true;
+      if (isFalling && verticallyOverlapping && horizontallyOverlapping) {
+        player.setYPosition(platformTop - player.getHitBoxHeight() + 1);
+        player.setYVelocity(0);
+        return true;
+      }
+      return false;
     }
 
-    return false;
-  }
-
 }