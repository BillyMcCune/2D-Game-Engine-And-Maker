/**
 * Outcome that applies gravity to the game object
 *
 * @author Gage Garcia
 */
package oogasalad.engine.event.outcome;

import java.util.List;
import oogasalad.engine.event.CollisionHandler;
import oogasalad.engine.model.object.GameObject;

public class GravityOutcome implements Outcome {
<<<<<<< HEAD
    @Override
    public void execute(GameObject gameObject) {
        double dy = gameObject.getDoubleParams().getOrDefault("ApplyGravityAmount", 5.0);
=======
>>>>>>> 46a4de88

  private final CollisionHandler collisionHandler;

  public GravityOutcome(CollisionHandler collisionHandler) {
    this.collisionHandler = collisionHandler;
  }

  @Override
  public void execute(GameObject gameObject) {
    int dy = Integer.parseInt(gameObject.getParams().getOrDefault("ApplyGravityAmount", "5"));
    List<GameObject> collisions = collisionHandler.getCollisions(gameObject);

    if (collisions.isEmpty()) {
      gameObject.setGrounded(false);
    }
    // Only apply gravity if the object is in the air (falling or jumping)
    if (!gameObject.isGrounded()) {
      gameObject.setYVelocity(gameObject.getYVelocity() + dy);
    }
  }
}<|MERGE_RESOLUTION|>--- conflicted
+++ resolved
@@ -10,30 +10,23 @@
 import oogasalad.engine.model.object.GameObject;
 
 public class GravityOutcome implements Outcome {
-<<<<<<< HEAD
+    private final CollisionHandler collisionHandler;
+
+    public GravityOutcome(CollisionHandler collisionHandler) {
+        this.collisionHandler = collisionHandler;
+    }
+
     @Override
     public void execute(GameObject gameObject) {
         double dy = gameObject.getDoubleParams().getOrDefault("ApplyGravityAmount", 5.0);
-=======
->>>>>>> 46a4de88
+        List<GameObject> collisions = collisionHandler.getCollisions(gameObject);
+        if (collisions.isEmpty()) {
+            gameObject.setGrounded(false);
+        }
+        // Only apply gravity if the object is in the air (falling or jumping)
+        if (!gameObject.isGrounded()) {
+            gameObject.setYVelocity(gameObject.getYVelocity() + dy);
+        }
+    }
 
-  private final CollisionHandler collisionHandler;
-
-  public GravityOutcome(CollisionHandler collisionHandler) {
-    this.collisionHandler = collisionHandler;
-  }
-
-  @Override
-  public void execute(GameObject gameObject) {
-    int dy = Integer.parseInt(gameObject.getParams().getOrDefault("ApplyGravityAmount", "5"));
-    List<GameObject> collisions = collisionHandler.getCollisions(gameObject);
-
-    if (collisions.isEmpty()) {
-      gameObject.setGrounded(false);
-    }
-    // Only apply gravity if the object is in the air (falling or jumping)
-    if (!gameObject.isGrounded()) {
-      gameObject.setYVelocity(gameObject.getYVelocity() + dy);
-    }
-  }
 }