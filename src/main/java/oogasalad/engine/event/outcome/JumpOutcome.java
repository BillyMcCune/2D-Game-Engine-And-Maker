/**
 * Applies jump movement to the game object
 *
 * @author Gage Garcia
 */
package oogasalad.engine.event.outcome;

import oogasalad.engine.model.object.GameObject;

public class JumpOutcome implements Outcome {
<<<<<<< HEAD
    @Override
    public void execute(GameObject gameObject) {
        double dy = gameObject.getDoubleParams().getOrDefault("JumpAmount", 60.0);
=======
>>>>>>> 46a4de88

  @Override
  public void execute(GameObject gameObject) {
    int dy = Integer.parseInt(gameObject.getParams().getOrDefault("JumpAmount", "60"));

    // Only allow jumping if the object is on the ground
    if (gameObject.isGrounded()) {
      gameObject.setYVelocity(-dy);
      gameObject.setGrounded(false); // Mark object as airborne
    }
  }
}<|MERGE_RESOLUTION|>--- conflicted
+++ resolved
@@ -8,18 +8,10 @@
 import oogasalad.engine.model.object.GameObject;
 
 public class JumpOutcome implements Outcome {
-<<<<<<< HEAD
-    @Override
-    public void execute(GameObject gameObject) {
-        double dy = gameObject.getDoubleParams().getOrDefault("JumpAmount", 60.0);
-=======
->>>>>>> 46a4de88
 
   @Override
   public void execute(GameObject gameObject) {
-    int dy = Integer.parseInt(gameObject.getParams().getOrDefault("JumpAmount", "60"));
-
-    // Only allow jumping if the object is on the ground
+    double dy = gameObject.getDoubleParams().getOrDefault("JumpAmount", 60.0);
     if (gameObject.isGrounded()) {
       gameObject.setYVelocity(-dy);
       gameObject.setGrounded(false); // Mark object as airborne
