--- conflicted
+++ resolved
@@ -1,23 +1,37 @@
 /**
- * Outcome that triggers lose game
+ * Outcome that triggers a loss condition in the game.
+ *
+ * <p>When executed, this outcome logs that the player has lost the game.
+ * This can later be expanded to interface with game state or UI logic to end the game session or
+ * transition to a game over screen.
+ *
+ * <p>This outcome is typically triggered by an in-game event such as
+ * the player colliding with a hazard or running out of time.
  *
  * @author Gage Garcia
  */
 package oogasalad.engine.event.outcome;
 
+import java.util.logging.Logger;
 import oogasalad.engine.model.object.GameObject;
 
+/**
+ * Represents an outcome that causes the game to end in a loss.
+ *
+ * @author Alana Zinkin
+ */
 public class LoseGameOutcome implements Outcome {
-<<<<<<< HEAD
-    @Override
-    public void execute(GameObject gameObject) {
-        System.out.println("You lose the game");
-    }
-=======
 
+  /** Logger used to record loss events */
+  Logger LOG = Logger.getLogger(LoseGameOutcome.class.getName());
+
+  /**
+   * Executes the outcome, logging that the player has lost the game.
+   *
+   * @param gameObject the game object that triggered the loss (e.g., the player)
+   */
   @Override
   public void execute(GameObject gameObject) {
-    //System.out.println("You lose the game");
+    LOG.info("You lose the game");
   }
->>>>>>> 46a4de88
-}+}
