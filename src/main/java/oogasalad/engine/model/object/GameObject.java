--- conflicted
+++ resolved
@@ -1,13 +1,9 @@
 package oogasalad.engine.model.object;
 
-<<<<<<< HEAD
 import java.util.List;
 import java.util.UUID;
 import oogasalad.engine.event.Event;
-=======
->>>>>>> df726639
 import oogasalad.fileparser.records.SpriteData;
-
 import java.util.Map;
 
 /**
@@ -19,7 +15,6 @@
  */
 public abstract class GameObject {
 
-<<<<<<< HEAD
   private final UUID uuid;
   private int myBlueprintID;
   private String myType;
@@ -28,34 +23,14 @@
   private int myHitBoxWidth;
   private int myHitBoxHeight;
   private int myLayer;
-=======
-  /**
-   * Unique identifier for the game object
-   */
-  private final String uuid;
-  /**
-   * Name of the game object
-   */
->>>>>>> df726639
   private String myName;
-  /**
-   * Group or category to which the game object belongs
-   */
   private String myGroup;
-  /**
-   * Visual sprite data associated with the game object
-   */
   private SpriteData mySpriteData;
-  /**
-   * Dynamic parameters that describe the object's runtime state
-   */
-  private Map<String, String> params;
+  private Map<String, String> myParams;
+  private List<Event> myEvents;
 
-  private int xPos;
-
-<<<<<<< HEAD
   public GameObject(UUID uuid, int blueprintID, String type,  int hitBoxX, int hitBoxY, int hitBoxWidth, int hitBoxHeight, int layer, String name, String group, SpriteData spriteData,
-      DynamicVariableCollection params, List<Event> events) {
+      Map<String, String> params, List<Event> events) {
     this.uuid = uuid;
     this.myBlueprintID = blueprintID;
     this.myType = type;
@@ -64,69 +39,11 @@
     this.myHitBoxWidth = hitBoxWidth;
     this.myHitBoxHeight = hitBoxHeight;
     this.myLayer = layer;
-=======
-  private int yPos;
-
-  private int hitboxLength;
-
-  private ObjectType objectType;
-
-  /**
-   * Constructs a new GameObject with the specified properties.
-   *
-   * @param uuid       unique identifier for this object
-   * @param name       the display name of the object
-   * @param group      the group or category the object belongs to
-   * @param spriteData visual data used to render the object
-   * @param params     dynamic variables associated with the object's behavior
-   */
-  public GameObject(String uuid, String name, String group, SpriteData spriteData,
-      Map<String, String> params, int xPos, int yPos, int hitboxLength, ObjectType objectType) {
-    this.uuid = uuid;
->>>>>>> df726639
     this.myName = name;
     this.myGroup = group;
     this.mySpriteData = spriteData;
-    this.params = params;
-    this.xPos = xPos;
-    this.yPos = yPos;
-    this.hitboxLength = hitboxLength;
-    this.objectType = objectType;
-  }
-
-  public enum ObjectType {
-    ENEMY,
-    PLATFORM
-  }
-
-<<<<<<< HEAD
-  public String getType() {
-    return myType;
-  }
-
-  public int getHitBoxX() {
-    return myHitBoxX;
-  }
-
-  public int getHitBoxY() {
-    return myHitBoxY;
-  }
-
-  public int getHitBoxWidth() {
-    return myHitBoxWidth;
-  }
-
-  public int getHitBoxHeight() {
-    return myHitBoxHeight;
-=======
-  /**
-   * Returns the dynamic parameters associated with the object.
-   *
-   * @return the object's dynamic variable collection
-   */
-  public Map<String, String> getParams() {
-    return params;
->>>>>>> df726639
+    this.myParams = params;
+    this.myEvents = events;
   }
 
   /**
@@ -135,54 +52,81 @@
    * @return the object's UUID
    */
   public String getUuid() {
-    return uuid;
+    return uuid.toString();
   }
 
+  public int getBlueprintID() {
+    return myBlueprintID;
+  }
+
+
+  public String getType() {
+    return myType;
+  }
+
+  public int getX() {
+    return myHitBoxX;
+  }
+
+  public int getY() {
+    return myHitBoxY;
+  }
+
+  public int getWidth() {
+    return myHitBoxWidth;
+  }
+
+  public int getHeight() {
+    return myHitBoxHeight;
+  }
   /**
-   * Returns the display name of the object.
+   * Returns the dynamic parameters associated with the object.
    *
-   * @return the object's name
+   * @return the object's dynamic variable collection
    */
+  public Map<String, String> getParams() {
+    return myParams;
+  }
+
+
   public String getName() {
     return myName;
   }
 
-  /**
-   * Returns the group or category of the object.
-   *
-   * @return the object's group
-   */
   public String getGroup() {
     return myGroup;
   }
 
-  /**
-   * Returns the sprite data associated with the object.
-   *
-   * @return the object's SpriteData
-   */
   public SpriteData getSpriteData() {
     return mySpriteData;
   }
 
-  public int getxPos() {
-    return xPos;
+  public void setX(int xPos) {
+    this.myHitBoxX = xPos;
   }
 
-  public int getyPos() {
-    return yPos;
+  public void setY(int yPos) {
+    this.myHitBoxY = yPos;
   }
 
-  public int getHitboxLength() {
-    return hitboxLength;
+  public void setWidth(int width) {
+    this.myHitBoxWidth = width;
   }
 
-  public ObjectType getObjectType() {
-    return objectType;
+  public void setHeight(int height) {
+    this.myHitBoxHeight = height;
   }
 
-  public void setX(int xPos) {
-    this.xPos = xPos;
+  public void setGroup(String group) {
+    this.myGroup = group;
+  }
+
+  public void setSpriteData(SpriteData spriteData) {
+    this.mySpriteData = spriteData;
+  }
+
+  public void setEvents(List<Event> events) {
+    myEvents = events;
   }
 
 }