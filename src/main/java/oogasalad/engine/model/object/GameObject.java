package oogasalad.engine.model.object;

import java.awt.Image;
import java.util.List;
import java.util.Map;
import java.util.UUID;
import oogasalad.engine.event.Event;
import oogasalad.fileparser.records.AnimationData;
import oogasalad.fileparser.records.FrameData;
import oogasalad.fileparser.records.HitBoxData;
import oogasalad.fileparser.records.SpriteData;

/**
 * Abstract representation of a game object within the engine.
 *
 * <p>Each {@code GameObject} has a unique identifier (UUID), blueprint metadata,
 * hitbox dimensions, sprite rendering data, and runtime parameters.
 * It can also contain a list of {@link Event} objects that define
 * how the object behaves during gameplay.
 *
 * <p>This class serves as a base for specific object types such as players, enemies, or terrain.
 * Subclasses should implement behavior and game-specific logic as needed.
 *
 * @author Alana Zinkin
 */
public abstract class GameObject {

  private final UUID uuid;
  private int myBlueprintID;
  private String myType;
  private int myHitBoxX;
  private int myHitBoxY;
  private int myHitBoxWidth;
  private int myHitBoxHeight;
  private int myLayer;
  private String myName;
  private String myGroup;
  private FrameData myCurrentFrame;
  private SpriteData mySpriteData;
  private Map<String, FrameData> myFrameMap;
  private Map<String, AnimationData> myAnimationMap;
  private Map<String, String> myParams;
  private List<Event> myEvents;
<<<<<<< HEAD
  private HitBoxData myHitBoxData;
=======
  private double xVelocity;
  private double yVelocity;
  private boolean isGrounded;
>>>>>>> fed9b750


  /**
   * Constructs a new GameObject with the provided attributes.
   *
   * @param uuid unique identifier for the object
   * @param blueprintID ID associated with the object's blueprint
   * @param type the type/category of the object
   * @param hitBoxX the x-position of the hitbox
   * @param hitBoxY the y-position of the hitbox
   * @param hitBoxWidth width of the hitbox
   * @param hitBoxHeight height of the hitbox
   * @param layer the rendering layer of the object
   * @param name the display name of the object
   * @param group the group or category the object belongs to (e.g., "Background", "Enemies")
   * @param params map of dynamic runtime parameters
   * @param events list of events associated with this object
   */
  public GameObject(UUID uuid, int blueprintID, String type, int hitBoxX, int hitBoxY,
      int hitBoxWidth, int hitBoxHeight, int layer, String name, String group, SpriteData spriteData, FrameData currentFrame, Map<String, FrameData> frameMap, Map<String, AnimationData> animationMap,
      Map<String, String> params, List<Event> events, HitBoxData hitBoxData) {
    this.uuid = uuid;
    this.myBlueprintID = blueprintID;
    this.myType = type;
    this.myHitBoxX = hitBoxX;
    this.myHitBoxY = hitBoxY;
    this.myHitBoxWidth = hitBoxWidth;
    this.myHitBoxHeight = hitBoxHeight;
    this.myHitBoxData = hitBoxData;
    this.myLayer = layer;
    this.myName = name;
    this.myGroup = group;
    this.mySpriteData = spriteData;
    this.myCurrentFrame = currentFrame;
    this.myFrameMap = frameMap;
    this.myAnimationMap = animationMap;
    this.myParams = params;
    this.myEvents = events;
  }

  public void updatePosition() {
    myHitBoxX += xVelocity;
    myHitBoxY += yVelocity;
    //check to make sure not too low?
  }

  /**
   * Returns the unique UUID of the object as a string.
   *
   * @return object's UUID
   */
  public String getUuid() {
    return uuid.toString();
  }

  /**
   * Returns the blueprint ID for the object.
   *
   * @return blueprint ID
   */
  public int getBlueprintID() {
    return myBlueprintID;
  }

  /**
   * Returns the type/category of the object.
   *
   * @return object type
   */
  public String getType() {
    return myType;
  }

  /**
   * Returns the x-position of the object's hitbox.
   *
   * @return x-position
   */
  public int getX() {
    return myHitBoxX;
  }

  /**
   * Returns the y-position of the object's hitbox.
   *
   * @return y-position
   */
  public int getY() {
    return myHitBoxY;
  }

  /**
   * Returns the width of the object's hitbox.
   *
   * @return hitbox width
   */
  public int getWidth() {
    return myHitBoxWidth;
  }

  /**
   * Returns the height of the object's hitbox.
   *
   * @return hitbox height
   */
  public int getHeight() {
    return myHitBoxHeight;
  }

  public FrameData getCurrentFrame() {
    return myCurrentFrame;
  }

  public SpriteData getSpriteData() {
    return mySpriteData;
  }

  public int getSpriteX() {
    return myHitBoxX + myHitBoxData.spriteDx();
  }

  public int getSpriteY() {
    return myHitBoxY + myHitBoxData.spriteDy();
  }

  /**
   * Returns the layer on which the object should be rendered.
   *
   * @return render layer
   */
  public int getLayer() {
    return myLayer;
  }

  /**
   * Returns the name of the object.
   *
   * @return object name
   */
  public String getName() {
    return myName;
  }

  /**
   * Returns the group this object belongs to.
   *
   * @return object group
   */
  public String getGroup() {
    return myGroup;
  }

  /**
   * Returns a map of dynamic parameters associated with this object.
   *
   * @return parameter map
   */
  public Map<String, String> getParams() {
    return myParams;
  }

  /**
   * Returns the list of events assigned to this object.
   *
   * @return list of events
   */
  public List<Event> getEvents() {
    return myEvents;
  }

  /**
   * Updates the x-position of the object.
   *
   * @param xPos new x-position
   */
  public void setX(int xPos) {
    this.myHitBoxX = xPos;
  }

  /**
   * Updates the y-position of the object.
   *
   * @param yPos new y-position
   */
  public void setY(int yPos) {
    this.myHitBoxY = yPos;
  }

  /**
   * Updates the width of the object's hitbox.
   *
   * @param width new hitbox width
   */
  public void setWidth(int width) {
    this.myHitBoxWidth = width;
  }

  /**
   * Updates the height of the object's hitbox.
   *
   * @param height new hitbox height
   */
  public void setHeight(int height) {
    this.myHitBoxHeight = height;
  }

  /**
   * Updates the group/category of the object.
   *
   * @param group new group name
   */
  public void setGroup(String group) {
    this.myGroup = group;
  }

  /**
   * Sets the list of events associated with this object.
   *
   * @param events list of events
   */
  public void setEvents(List<Event> events) {
    myEvents = events;
  }

<<<<<<< HEAD
  public void setCurrentFrame(String frameName) {
    myCurrentFrame = myFrameMap.getOrDefault(frameName, null);
=======
  public double getXVelocity() {
    return xVelocity;
  }

  public double getYVelocity() {
    return yVelocity;
  }

  public void setXVelocity(double xVelocity) {
    this.xVelocity = xVelocity;
  }

  public void setYVelocity(double yVelocity) {
    this.yVelocity = yVelocity;
  }

  public boolean isGrounded() {
    return isGrounded;
  }

  public void setGrounded(boolean grounded) {
    isGrounded = grounded;
>>>>>>> fed9b750
  }
}<|MERGE_RESOLUTION|>--- conflicted
+++ resolved
@@ -1,6 +1,5 @@
 package oogasalad.engine.model.object;
 
-import java.awt.Image;
 import java.util.List;
 import java.util.Map;
 import java.util.UUID;
@@ -41,13 +40,11 @@
   private Map<String, AnimationData> myAnimationMap;
   private Map<String, String> myParams;
   private List<Event> myEvents;
-<<<<<<< HEAD
   private HitBoxData myHitBoxData;
-=======
   private double xVelocity;
   private double yVelocity;
   private boolean isGrounded;
->>>>>>> fed9b750
+
 
 
   /**
@@ -272,10 +269,9 @@
     myEvents = events;
   }
 
-<<<<<<< HEAD
   public void setCurrentFrame(String frameName) {
-    myCurrentFrame = myFrameMap.getOrDefault(frameName, null);
-=======
+    myCurrentFrame = myFrameMap.getOrDefault(frameName, null);}
+  
   public double getXVelocity() {
     return xVelocity;
   }
@@ -298,6 +294,6 @@
 
   public void setGrounded(boolean grounded) {
     isGrounded = grounded;
->>>>>>> fed9b750
-  }
+  }
+  
 }