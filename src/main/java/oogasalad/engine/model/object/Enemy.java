package oogasalad.engine.model.object;

import oogasalad.fileparser.records.SpriteData;

/**
 * Represents an enemy in the game world. An Enemy is a specific type of {@link GameObject}
 * typically used to represent adversarial or opposing characters that the player interacts with or
 * avoids.
 *
 * @author Alana Zinkin
 */
public class Enemy extends GameObject {

<<<<<<< HEAD
  public Enemy(String uuid) {
    super(uuid, null);
=======
  /**
   * Constructs a new Enemy with the specified properties.
   *
   * @param uuid       unique identifier for this enemy
   * @param name       the display name of the enemy
   * @param group      the group or category the enemy belongs to
   * @param spriteData visual data used to render the enemy
   * @param params     dynamic variables associated with the enemy's behavior
   */
  public Enemy(String uuid, String name, String group,
      SpriteData spriteData, DynamicVariableCollection params) {
    super(uuid, name, group, spriteData, params);
>>>>>>> a0f8f982
  }
}
<|MERGE_RESOLUTION|>--- conflicted
+++ resolved
@@ -11,10 +11,6 @@
  */
 public class Enemy extends GameObject {
 
-<<<<<<< HEAD
-  public Enemy(String uuid) {
-    super(uuid, null);
-=======
   /**
    * Constructs a new Enemy with the specified properties.
    *
@@ -27,6 +23,5 @@
   public Enemy(String uuid, String name, String group,
       SpriteData spriteData, DynamicVariableCollection params) {
     super(uuid, name, group, spriteData, params);
->>>>>>> a0f8f982
   }
 }
