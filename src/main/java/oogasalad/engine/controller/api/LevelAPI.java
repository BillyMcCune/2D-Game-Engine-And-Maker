--- conflicted
+++ resolved
@@ -17,11 +17,7 @@
    * @throws DataFormatException if the filepath is not properly formatted
    * @throws IOException         if a file cannot be retrieved
    */
-<<<<<<< HEAD
-  void selectGame(String level)
-=======
   void selectGame(String filePath)
->>>>>>> ecde952f
       throws DataFormatException, IOException, ClassNotFoundException, InvocationTargetException, NoSuchMethodException, InstantiationException, IllegalAccessException;
 
   /**
