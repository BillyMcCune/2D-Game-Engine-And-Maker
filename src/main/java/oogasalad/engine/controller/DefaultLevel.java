--- conflicted
+++ resolved
@@ -33,14 +33,8 @@
    * @param level    String level name of the game(requires .xml)
    */
   @Override
-<<<<<<< HEAD
-  public void selectGame(String level) {
-    LOG.info(LEVEL_FILE_PATH);
-    String filePath = LEVEL_FILE_PATH + level;
-=======
   public void selectGame(String filePath) {
     LOG.info(LEVEL_FILE_PATH);
->>>>>>> ecde952f
     LevelData levelData = myFileParser.parseLevelFile(filePath);
     myGameController.setLevelData(levelData);
   }
