--- conflicted
+++ resolved
@@ -75,13 +75,8 @@
   public void renderGameObjects(List<GameObject> gameObjects)
       throws RenderingException, FileNotFoundException {
     GameObjectToViewObjectConverter converter = new GameObjectToViewObjectConverter();
-<<<<<<< HEAD
-    //List<GameObject> gameObjects1 = gameObjects.subList(1,2);
-    List<ImageView> sprites =  converter.convertGameObjects(gameObjects);
-=======
     List<ImageView> sprites =  converter.convertGameObjects(gameObjects,spriteImageMap);
     spriteImageMap = converter.getImagetoUUIDMap();
->>>>>>> f64be9b0
     this.getChildren().addAll(sprites);
   }
 
