--- conflicted
+++ resolved
@@ -8,15 +8,11 @@
 import javafx.scene.paint.Color;
 import javafx.scene.shape.Rectangle;
 import javafx.scene.text.Text;
-import oogasalad.Main;
 import oogasalad.engine.exception.RenderingException;
 import oogasalad.engine.model.object.GameObject;
-<<<<<<< HEAD
 import oogasalad.engine.view.util.GameObjectToViewObjectConverter;
 import org.apache.logging.log4j.LogManager;
 import org.apache.logging.log4j.Logger;
-=======
->>>>>>> 039c9913
 
 /**
  * This class is the view for a level in a game. It includes all visual elements in a level.
@@ -28,13 +24,8 @@
   // need to store all the game objects and render all of them
   // talks to the camera API to show a certain part of the screen
   // upon update will rerender any objects with the IDs specified
-<<<<<<< HEAD
   private static final Logger LOG = LogManager.getLogger();
-  private Map<String,ImageView> spriteImageMap;
-=======
-  private boolean isPaused;
   private Map<String,viewGameObject> spriteImageMap;
->>>>>>> 039c9913
 
   /**
    * Default constructor for a level view. Sets the level to pause.
