--- conflicted
+++ resolved
@@ -110,14 +110,9 @@
 
     @Override
     public void removeGameObjectImage(ImmutableGameObject gameObject) {
-<<<<<<< HEAD
-
-    }
-=======
         // No need to remove game objects from the win screen, as it is a static overlay
         // that doesn't support adding dynamic objects.
         // This method is intentionally left blank.
     }
 
->>>>>>> 9fe1ff90
 }