package oogasalad.engine.view.components;

<<<<<<< HEAD
=======
import java.util.ResourceBundle;
import javafx.scene.control.Button;
>>>>>>> e42a419e
import javafx.scene.layout.VBox;
import javafx.scene.text.Text;
import oogasalad.Main;
import oogasalad.engine.model.object.ImmutableGameObject;
import oogasalad.engine.view.Display;
import oogasalad.engine.view.ViewState;

/**
 * This class hold the components for a new game screen once the player either completes a level or
 * loses a life. It displays the high score of the player currently.
 * @author Aksel Bell, Luke Nam
 */
public class NewGameComponents extends Display {
<<<<<<< HEAD
=======

  private static final ResourceBundle EXCEPTIONS = ResourceBundle.getBundle(
      Main.class.getPackage().getName() + "." + "Exceptions");

  // contains a game over object if it is game ober
  // contains a play again
  // contains a high score object
>>>>>>> e42a419e
  private final ViewState viewState;
  private final Text highScore;

  /**
   * Constructor for the NewGameComponents class that initializes the high score text.
   * TODO: Externalize high score configuration
   * @param viewState the current view state of the game
   */
  public NewGameComponents(ViewState viewState) {
    this.viewState = viewState;
    highScore = new Text("High score: " + 0);
  }

  /**
<<<<<<< HEAD
   * Renders the high score text on the game engine screen.
   */
  @Override
=======
   * renders the new game components
   */
>>>>>>> e42a419e
  public void initialRender() {
    VBox buttonContainer = new VBox();
    buttonContainer.getChildren().add(highScore);
    buttonContainer.setSpacing(20);
    buttonContainer.setLayoutX(250); // change to levelViewWidth / 2

    this.getChildren().add(buttonContainer);
  }

  @Override
  public void removeGameObjectImage(ImmutableGameObject gameObject) {
    throw new UnsupportedOperationException(EXCEPTIONS.getString("CannotRemoveGameObjectImage"));
  }

}<|MERGE_RESOLUTION|>--- conflicted
+++ resolved
@@ -1,10 +1,7 @@
 package oogasalad.engine.view.components;
 
-<<<<<<< HEAD
-=======
 import java.util.ResourceBundle;
 import javafx.scene.control.Button;
->>>>>>> e42a419e
 import javafx.scene.layout.VBox;
 import javafx.scene.text.Text;
 import oogasalad.Main;
@@ -18,8 +15,6 @@
  * @author Aksel Bell, Luke Nam
  */
 public class NewGameComponents extends Display {
-<<<<<<< HEAD
-=======
 
   private static final ResourceBundle EXCEPTIONS = ResourceBundle.getBundle(
       Main.class.getPackage().getName() + "." + "Exceptions");
@@ -27,7 +22,6 @@
   // contains a game over object if it is game ober
   // contains a play again
   // contains a high score object
->>>>>>> e42a419e
   private final ViewState viewState;
   private final Text highScore;
 
@@ -42,14 +36,9 @@
   }
 
   /**
-<<<<<<< HEAD
    * Renders the high score text on the game engine screen.
    */
   @Override
-=======
-   * renders the new game components
-   */
->>>>>>> e42a419e
   public void initialRender() {
     VBox buttonContainer = new VBox();
     buttonContainer.getChildren().add(highScore);
