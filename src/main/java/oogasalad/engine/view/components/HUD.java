--- conflicted
+++ resolved
@@ -1,20 +1,11 @@
 package oogasalad.engine.view.components;
 
-<<<<<<< HEAD
-import javafx.scene.Group;
 import javafx.scene.text.Text;
-import oogasalad.engine.model.object.GameObject;
 import oogasalad.engine.model.object.ViewObject;
-=======
->>>>>>> 46a4de88
 import oogasalad.engine.view.Display;
-import oogasalad.engine.view.ViewState;
 
 public class HUD extends Display {
 
-  HUD(ViewObject viewObject) {
-
-  }
 
   @Override
   public void render() {
