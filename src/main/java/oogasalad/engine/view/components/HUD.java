package oogasalad.engine.view.components;

import java.util.Map;
import java.util.ResourceBundle;
import javafx.scene.layout.Pane;
import javafx.scene.layout.VBox;
import javafx.scene.text.Text;
import oogasalad.Main;
import oogasalad.engine.model.object.ImmutableGameObject;
import oogasalad.engine.model.object.ImmutablePlayer;
import oogasalad.engine.view.Display;
import oogasalad.engine.view.ViewState;

public class HUD extends Display {

  private static final ResourceBundle EXCEPTIONS = ResourceBundle.getBundle(
      Main.class.getPackage().getName() + "." + "Exceptions");
  private Pane container;

  /**
   * renders the HUD view
   */
  public void initialRender() {
    container = new VBox();
    container.setTranslateX(20);
    container.setLayoutX(100);
    this.getChildren().add(container);
  }

  @Override
  public void removeGameObjectImage(ImmutableGameObject gameObject) {
    throw new UnsupportedOperationException(EXCEPTIONS.getString("CannotRemoveGameObjectImage"));
  }


  @Override
  public void renderPlayerStats(ImmutableGameObject player) {
    container.getChildren().clear();
    Map<String, String> displayedStats = ((ImmutablePlayer) player).getDisplayedStatsMap();
    for (String stat: displayedStats.keySet()) {
<<<<<<< HEAD
      Text statText = new Text(stat + ":" + displayedStats.get(stat).intValue());
=======
      Text statText = new Text(STR."\{stat}: \{displayedStats.get(stat)}");
>>>>>>> 6da8dba5
      container.getChildren().add(statText);
    }
  }

}<|MERGE_RESOLUTION|>--- conflicted
+++ resolved
@@ -38,11 +38,7 @@
     container.getChildren().clear();
     Map<String, String> displayedStats = ((ImmutablePlayer) player).getDisplayedStatsMap();
     for (String stat: displayedStats.keySet()) {
-<<<<<<< HEAD
-      Text statText = new Text(stat + ":" + displayedStats.get(stat).intValue());
-=======
       Text statText = new Text(STR."\{stat}: \{displayedStats.get(stat)}");
->>>>>>> 6da8dba5
       container.getChildren().add(statText);
     }
   }
