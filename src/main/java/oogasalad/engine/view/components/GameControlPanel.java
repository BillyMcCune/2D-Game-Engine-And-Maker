--- conflicted
+++ resolved
@@ -6,14 +6,11 @@
 import java.util.List;
 import java.util.Objects;
 import java.util.Properties;
-<<<<<<< HEAD
+import java.util.ResourceBundle;
 
 import org.apache.logging.log4j.LogManager;
 import org.apache.logging.log4j.Logger;
 
-=======
-import java.util.ResourceBundle;
->>>>>>> e42a419e
 import javafx.scene.control.Button;
 import javafx.scene.image.Image;
 import javafx.scene.image.ImageView;
@@ -77,7 +74,11 @@
     this.getChildren().add(buttonContainer);
   }
 
-<<<<<<< HEAD
+  @Override
+  public void removeGameObjectImage(ImmutableGameObject gameObject) {
+    throw new UnsupportedOperationException(EXCEPTIONS.getString("CannotRemoveGameObjectImage"));
+  }
+  
   /**
    * Initializes the game control panel buttons based on the properties file
    */
@@ -98,22 +99,6 @@
   private Button createGameControlPanelButton(String buttonKey) {
     Button gameControlPanelButton = new Button();
     applyButtonDimensions(gameControlPanelButton, buttonKey);
-=======
-  @Override
-  public void removeGameObjectImage(ImmutableGameObject gameObject) {
-    throw new UnsupportedOperationException(EXCEPTIONS.getString("CannotRemoveGameObjectImage"));
-  }
-
-  private void createHomeButton() {
-    Image image = new Image(Objects.requireNonNull(getClass().getResourceAsStream(
-        engineComponentProperties.getProperty("gameControlPanel.image.home"))));
-    ImageView imageView = new ImageView(image);
-
-    int homeFitWidth = Integer.parseInt(
-        engineComponentProperties.getProperty("gameControlPanel.image.home.width"));
-    int homeFitHeight = Integer.parseInt(
-        engineComponentProperties.getProperty("gameControlPanel.image.home.height"));
->>>>>>> e42a419e
 
     ButtonActionFactory factory = new ButtonActionFactory(viewState);
     String buttonID = engineComponentProperties.getProperty(buttonKey + ".id");
