package oogasalad.editor.model.data;

import java.io.IOException;
import java.io.InputStream;
import java.util.ArrayList;
import java.util.HashMap;
import java.util.List;
import java.util.Map;
import java.util.Properties;
import java.util.UUID;

public class EditorLevelData {

  private List<String> myGroups;

  private List<Layer> myLayers;
  private Map<Layer, List<EditorObject>> myLayerDataMap;
  private Map<UUID, EditorObject> myObjectDataMap;

  private static final Properties editorConfig = new Properties();
  private static final String propertyFile = "oogasalad/config/editorConfig.properties";

  static {
    try (InputStream is = Thread.currentThread().getContextClassLoader()
        .getResourceAsStream(propertyFile)) {
      editorConfig.load(is);
    } catch (IOException e) {
      e.printStackTrace();
    }
  }

  public EditorLevelData() {
    myGroups = new ArrayList<>();
    myLayers = new ArrayList<>();
    myLayerDataMap = new HashMap<>();
<<<<<<< HEAD
=======
    myCurrentLayer = new Layer("layer0", 0);
    myLayers.add(myCurrentLayer);
    myLayerDataMap.put(myCurrentLayer, new ArrayList<>());
>>>>>>> 039c9913
    myObjectDataMap = new HashMap<>();
  }

  public UUID createEditorObject() {
    EditorObject newObject = new EditorObject(this);
    myLayerDataMap.getOrDefault(getFirstLayer(), new ArrayList<>()).add(newObject);
    myObjectDataMap.put(newObject.getIdentityData().getId(), newObject);
    return newObject.getIdentityData().getId();
  }

  public List<String> getGroups() {
    return myGroups;
  }

  public void addGroup(String group) {
    myGroups.add(group);
  }

  public boolean removeGroup(String group) {
    for (EditorObject object : myObjectDataMap.values()) {
      if (group.equals(object.getIdentityData().getGroup())) {
        return false;
      }
    }
    myGroups.remove(group);
    return true;
  }

  public List<Layer> getLayers() {
    return myLayers;
  }

  public Layer getFirstLayer() {
    if (myLayers.isEmpty()) {
      addLayer(new Layer("New Layer", 0)); // TODO: Make this to a default
    }
    return myLayers.get(0);
  }

  public void addLayer(Layer layer) {
    int index = 0;
    while (index < myLayers.size() && layer.getPriority() <= myLayers.get(index).getPriority()) {
      index++; // Insert the layer to maintain descending priority levels
    }
    myLayers.add(index, layer);
    myLayerDataMap.put(layer, new ArrayList<>());
  }

  public boolean removeLayer(String layerName) {
    for (Layer layer : myLayers) {
      if (layer.getName().equals(layerName)) {
        if (myLayerDataMap.containsKey(layer) && myLayerDataMap.get(layer).isEmpty()) {
          myLayerDataMap.remove(layer);
          return true;
        }
      }
    }
    return false;
  }

  public EditorObject getEditorObject(UUID uuid) {
    return myObjectDataMap.get(uuid);
  }

  public Properties getEditorConfig() {
    return editorConfig;
  }
}<|MERGE_RESOLUTION|>--- conflicted
+++ resolved
@@ -33,12 +33,8 @@
     myGroups = new ArrayList<>();
     myLayers = new ArrayList<>();
     myLayerDataMap = new HashMap<>();
-<<<<<<< HEAD
-=======
-    myCurrentLayer = new Layer("layer0", 0);
-    myLayers.add(myCurrentLayer);
-    myLayerDataMap.put(myCurrentLayer, new ArrayList<>());
->>>>>>> 039c9913
+    myLayers.add(getFirstLayer());
+    myLayerDataMap.put(getFirstLayer(), new ArrayList<>());
     myObjectDataMap = new HashMap<>();
   }
 
