--- conflicted
+++ resolved
@@ -17,6 +17,7 @@
   private List<Layer> myLayers;
   private Map<Layer, List<EditorObject>> myLayerDataMap;
   private Map<UUID, EditorObject> myObjectDataMap;
+  private Layer myCurrentLayer;
 
   private static final Properties editorConfig = new Properties();
   private static final String propertyFile = "oogasalad/config/editorConfig.properties";
@@ -46,8 +47,6 @@
     return newObject.getIdentityData().getId();
   }
 
-<<<<<<< HEAD
-=======
   public UUID createEditorObject(String prefab) {
     return null; // Will eventually implement a Prefab API of sorts
   }
@@ -80,7 +79,6 @@
     return false;
   }
 
->>>>>>> b9f23435
   public List<String> getGroups() {
     return myGroups;
   }
