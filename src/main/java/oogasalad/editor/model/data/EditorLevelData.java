--- conflicted
+++ resolved
@@ -455,7 +455,6 @@
   }
 
   /**
-<<<<<<< HEAD
    * Get the name of the atlas given an objectId
    *
    * @param objectId the id of the object to get the atlas of
@@ -490,7 +489,9 @@
     }
 
     return spriteLibrary.getAtlas(atlasFile);
-=======
+  }
+
+  /**
    * Gets the layer priority of an editor object by its UUID.
    * This is a convenience method that gets the object, retrieves its identity data,
    * gets the layer from the identity data, and then gets the priority from the layer.
@@ -503,24 +504,24 @@
       LOG.warn("Attempted to get layer priority with null UUID");
       return 0;
     }
-    
+
     EditorObject obj = myObjectDataMap.get(uuid);
     if (obj == null) {
       LOG.warn("Object with UUID {} not found when getting layer priority", uuid);
       return 0;
     }
-    
+
     if (obj.getIdentityData() == null) {
       LOG.warn("Object with UUID {} has null identity data", uuid);
       return 0;
     }
-    
+
     Layer layer = obj.getIdentityData().getLayer();
     if (layer == null) {
       LOG.warn("Object with UUID {} has null layer in its identity data", uuid);
       return 0;
     }
-    
+
     return layer.getPriority();
   }
 
@@ -533,17 +534,17 @@
    */
   public List<EditorObject> getObjectsSortedByLayerPriority() {
     List<EditorObject> allObjects = new ArrayList<>(myObjectDataMap.values());
-    
+
     // Sort objects by layer priority (ascending order for rendering from back to front)
     allObjects.sort((obj1, obj2) -> {
       int priority1 = getObjectLayerPriorityInternal(obj1);
       int priority2 = getObjectLayerPriorityInternal(obj2);
       return Integer.compare(priority1, priority2);
     });
-    
+
     return allObjects;
   }
-  
+
   /**
    * Internal helper method to get the layer priority of an EditorObject.
    * Returns 0 if the object has null identity data or null layer.
@@ -555,7 +556,7 @@
     if (obj == null || obj.getIdentityData() == null) {
       return 0;
     }
-    
+
     Layer layer = obj.getIdentityData().getLayer();
     return (layer != null) ? layer.getPriority() : 0;
   }
@@ -572,21 +573,20 @@
       LOG.warn("Attempted to get objects from null or empty layer name");
       return Collections.emptyList();
     }
-    
+
     // Find the layer by name
     Layer targetLayer = myLayers.stream()
         .filter(layer -> layerName.equals(layer.getName()))
         .findFirst()
         .orElse(null);
-        
+
     if (targetLayer == null) {
       LOG.warn("Layer '{}' not found when getting objects", layerName);
       return Collections.emptyList();
     }
-    
+
     // Return all objects on this layer
     List<EditorObject> layerObjects = myLayerDataMap.get(targetLayer);
     return layerObjects != null ? new ArrayList<>(layerObjects) : Collections.emptyList();
->>>>>>> 742dbb5b
   }
 }