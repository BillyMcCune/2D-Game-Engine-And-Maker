--- conflicted
+++ resolved
@@ -541,15 +541,11 @@
   }
 
 
-  /**
-   * {@inheritDoc}
-   */
   @Override
   public void saveLevelData(String fileName) throws EditorSaveException {
     editorDataAPI.saveLevelData(fileName);
   }
 
-<<<<<<< HEAD
   @Override
   public void loadLevelData(String fileName)
       throws LayerParseException, LevelDataParseException, PropertyParsingException, SpriteParseException, EventParseException, HitBoxParseException, BlueprintParseException, GameObjectParseException {
@@ -557,10 +553,8 @@
     editorDataAPI.getObjectDataMap().forEach((key, value) -> {
       listenerNotifier.notifyObjectAdded(key);
     });
-=======
-  /**
-   * {@inheritDoc}
-   */
+  }
+
   @Override
   public void setCellSize(int cellSize) {
     if (cellSize > 0) {
@@ -569,29 +563,19 @@
     }
   }
 
-  /**
-   * {@inheritDoc}
-   */
   @Override
   public int getCellSize() {
     return cellSize;
   }
 
-  /**
-   * {@inheritDoc}
-   */
   @Override
   public void setSnapToGrid(boolean doSnap) {
     this.snapToGrid = doSnap;
     listenerNotifier.notifySnapToGridChanged(doSnap);
   }
 
-  /**
-   * {@inheritDoc}
-   */
   @Override
   public boolean isSnapToGrid() {
     return snapToGrid;
->>>>>>> 85e90deb
   }
 }