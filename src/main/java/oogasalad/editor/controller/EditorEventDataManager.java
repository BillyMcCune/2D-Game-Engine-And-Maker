package oogasalad.editor.controller;

import java.util.List;
import java.util.Map;
import java.util.Objects;
import java.util.UUID;
import oogasalad.editor.model.data.EditorLevelData;
import oogasalad.editor.model.data.EditorObject;
<<<<<<< HEAD
import oogasalad.editor.model.data.event_enum.ConditionType;
import oogasalad.editor.model.data.event_enum.OutcomeType;
import oogasalad.editor.model.data.object.event.AbstractEventMapData;
import oogasalad.editor.model.data.object.event.EditorEvent;
=======
import oogasalad.editor.model.data.object.event.EditorEvent;
import oogasalad.editor.model.data.object.event.EditorEventData;
import oogasalad.editor.model.data.object.event.ExecutorData;
>>>>>>> 5c7ad291
import org.apache.logging.log4j.LogManager;
import org.apache.logging.log4j.Logger;

/**
 * Abstract class for managing event data (conditions, outcomes, and their parameters) associated
 * with {@link EditorObject}s. Sub‑classes decide which concrete {@link EditorEventData} container
 * (e.g. input, collision, timer, etc.) is used to hold the event data for an editor object.
 *
 * @author Jacob You
 */
public abstract class EditorEventDataManager {

  private static final Logger LOG = LogManager.getLogger(EditorEventDataManager.class);

  private final EditorLevelData level;

  /**
   * Constructs a manager for the supplied level.
   *
   * @param level the level whose objects' events are being managed
   */
  protected EditorEventDataManager(EditorLevelData level) {
    this.level = level;
  }

  /**
<<<<<<< HEAD
   * Creates and returns the specific {@link AbstractEventMapData} container for the given
   * {@link EditorObject} if it is absent.
   *
   * @param object the EditorObject to create event data for
   * @return the corresponding AbstractEventMapData container
=======
   * Creates (if necessary) and returns the concrete event‑data container for the given editor
   * object.
   * <p>
   * Implemented by sub‑classes so that each manager knows where its events reside.
   * </p>
   *
   * @param object the {@link EditorObject} for which to obtain the event data container
   * @return the corresponding {@link EditorEventData}
>>>>>>> 5c7ad291
   */
  protected abstract AbstractEventMapData createDataIfAbsent(EditorObject object);

  /**
   * Retrieves the {@link EditorObject} corresponding to the supplied UUID.
   *
   * @param objectId the unique identifier of the editor object
   * @return the corresponding {@link EditorObject}
   * @throws NullPointerException     if the provided objectId is null
   * @throws IllegalArgumentException if no object with the given ID is found
   */
  protected EditorObject getObject(UUID objectId) {
    Objects.requireNonNull(objectId, "Object ID cannot be null.");
    EditorObject object = level.getEditorObject(objectId);
    if (object == null) {
      LOG.error("Object with ID {} not found.", objectId);
      throw new IllegalArgumentException("Object not found: " + objectId);
    }
    return object;
  }

  /**
   * Retrieves the {@link EditorEvent} for the given object and event identifier.
   *
   * @param objectId the unique identifier of the editor object
   * @param eventId  the identifier of the event
   * @return the corresponding {@link EditorEvent}
   * @throws NullPointerException     if the provided eventId is null
   * @throws IllegalArgumentException if no event with the specified ID is found for the object
   */
  protected EditorEvent getEvent(UUID objectId, String eventId) {
    Objects.requireNonNull(eventId, "Event ID cannot be null.");
    EditorObject object = getObject(objectId);
<<<<<<< HEAD
    AbstractEventMapData eventData = createDataIfAbsent(object);
    EditorEvent event = eventData.getEvent(eventId);
=======
    EditorEventData data = createDataIfAbsent(object);
    EditorEvent event = data.getEvent(eventId);
>>>>>>> 5c7ad291
    if (event == null) {
      LOG.error("Event '{}' not found for object {}.", eventId, objectId);
      throw new IllegalArgumentException("Event not found: " + eventId + " for object " + objectId);
    }
    return event;
  }

  /**
   * Adds a new event to the editor object identified by the given UUID.
   *
   * @param objectId the unique identifier of the editor object
   * @param eventId  the identifier for the new event
   */
  public void addEvent(UUID objectId, String eventId) {
    EditorObject object = getObject(objectId);
<<<<<<< HEAD
    AbstractEventMapData eventData = createDataIfAbsent(object);
    eventData.addEvent(eventId, new EditorEvent());
=======
    createDataIfAbsent(object).addEvent(eventId, new EditorEvent());
>>>>>>> 5c7ad291
    LOG.debug("Added event '{}' for object {}", eventId, objectId);
  }

  /**
   * Removes an event identified by the given eventId from the editor object.
   *
   * @param objectId the unique identifier of the editor object
   * @param eventId  the identifier of the event to be removed
   */
  public void removeEvent(UUID objectId, String eventId) {
    EditorObject object = getObject(objectId);
<<<<<<< HEAD
    AbstractEventMapData eventData = createDataIfAbsent(object);
    boolean removed = eventData.removeEvent(eventId);
=======
    boolean removed = createDataIfAbsent(object).removeEvent(eventId);
>>>>>>> 5c7ad291
    if (removed) {
      LOG.debug("Removed event '{}' for object {}", eventId, objectId);
    } else {
      LOG.warn("Attempted to remove non‑existent event '{}' for object {}", eventId, objectId);
    }
  }

  /**
   * Retrieves a map of all events for the editor object.
   *
   * @param objectId the unique identifier of the editor object
   * @return a map with event IDs as keys and corresponding {@link EditorEvent} objects as values
   */
  public Map<String, EditorEvent> getEvents(UUID objectId) {
    return createDataIfAbsent(getObject(objectId)).getEvents();
  }

  /**
   * Adds an empty condition group to the specified event for the editor object.
   *
   * @param objectId the unique identifier of the editor object
   * @param eventId  the identifier of the event to update
   */
  public void addConditionGroup(UUID objectId, String eventId) {
    getEvent(objectId, eventId).addConditionGroup();
    LOG.debug("Added empty condition group to event '{}' for object {}", eventId, objectId);
  }

  /**
   * Adds a condition of the specified type to a particular group within an event.
   *
   * @param objectId   the unique identifier of the editor object
   * @param eventId    the identifier of the event to update
   * @param groupIndex the index of the condition group
   * @param type       the condition type to add (as a String)
   */
  public void addEventCondition(UUID objectId, String eventId, int groupIndex, String type) {
    EditorEvent event = getEvent(objectId, eventId);
    ensureGroupExists(event, groupIndex);
    event.addCondition(groupIndex, type);
    LOG.debug("Added condition '{}' in group '{}' to event '{}' for object {}", type, groupIndex,
        eventId, objectId);
  }

  /**
   * Removes a condition from a specified group within an event.
   *
   * @param objectId   the unique identifier of the editor object
   * @param eventId    the identifier of the event to update
   * @param groupIndex the index of the condition group
   * @param index      the index of the condition within the group to remove
   */
  public void removeEventCondition(UUID objectId, String eventId, int groupIndex, int index) {
    EditorEvent event = getEvent(objectId, eventId);
    event.removeCondition(groupIndex, index);
    LOG.debug("Removed condition at [{},{}] from event '{}' for object {}", groupIndex, index,
        eventId, objectId);
  }

  /**
   * Removes an entire condition group from an event.
   *
   * @param objectId   the unique identifier of the editor object
   * @param eventId    the identifier of the event to update
   * @param groupIndex the index of the condition group to remove
   */
  public void removeConditionGroup(UUID objectId, String eventId, int groupIndex) {
    EditorEvent event = getEvent(objectId, eventId);
    event.removeConditionGroup(groupIndex);
    LOG.debug("Removed condition group '{}' from event '{}' for object {}", groupIndex, eventId,
        objectId);
  }

  /**
   * Sets a String parameter for a condition within an event.
   *
   * @param objectId   the unique identifier of the editor object
   * @param eventId    the identifier of the event containing the condition
   * @param groupIndex the index of the condition group
   * @param index      the index of the condition within the group
   * @param paramName  the name of the parameter to set
   * @param value      the String value to set for the parameter
   */
  public void setEventConditionStringParameter(UUID objectId, String eventId, int groupIndex,
      int index,
      String paramName, String value) {
    getEvent(objectId, eventId).setConditionStringParameter(groupIndex, index, paramName, value);
    LOG.trace("Set String param '{}'='{}' on condition [{},{}] of event '{}' for object {}",
        paramName, value, groupIndex, index, eventId, objectId);
  }

  /**
   * Sets a Double parameter for a condition within an event.
   *
   * @param objectId   the unique identifier of the editor object
   * @param eventId    the identifier of the event containing the condition
   * @param groupIndex the index of the condition group
   * @param index      the index of the condition within the group
   * @param paramName  the name of the parameter to set
   * @param value      the Double value to set for the parameter
   */
  public void setEventConditionDoubleParameter(UUID objectId, String eventId, int groupIndex,
      int index,
      String paramName, Double value) {
    getEvent(objectId, eventId).setConditionDoubleParameter(groupIndex, index, paramName, value);
    LOG.trace("Set Double param '{}'={} on condition [{},{}] of event '{}' for object {}",
        paramName, value, groupIndex, index, eventId, objectId);
  }

  /**
   * Retrieves all condition groups for a specified event of the editor object.
   *
   * @param objectId the unique identifier of the editor object
   * @param eventId  the identifier of the event to query
   * @return a list of condition groups, where each group is a list of {@link ExecutorData}
   * representing conditions
   */
  public List<List<ExecutorData>> getEventConditions(UUID objectId, String eventId) {
    return getEvent(objectId, eventId).getConditions();
  }

  /**
   * Retrieves a specific condition group from an event.
   *
   * @param objectId   the unique identifier of the editor object
   * @param eventId    the identifier of the event to query
   * @param groupIndex the index of the condition group
   * @return a list of {@link ExecutorData} representing the conditions in the specified group
   */
  public List<ExecutorData> getEventConditionGroup(UUID objectId, String eventId, int groupIndex) {
    return getEvent(objectId, eventId).getConditionGroup(groupIndex);
  }

  /**
   * Adds an outcome of a specified type to an event.
   *
   * @param objectId    the unique identifier of the editor object
   * @param eventId     the identifier of the event to update
   * @param outcomeType the type of outcome to add (as a String)
   */
  public void addEventOutcome(UUID objectId, String eventId, String outcomeType) {
    getEvent(objectId, eventId).addOutcome(outcomeType);
    LOG.debug("Added outcome '{}' to event '{}' for object {}", outcomeType, eventId, objectId);
  }

  /**
   * Removes an outcome at the specified index from an event.
   *
   * @param objectId the unique identifier of the editor object
   * @param eventId  the identifier of the event to update
   * @param index    the index of the outcome to remove
   */
  public void removeEventOutcome(UUID objectId, String eventId, int index) {
    getEvent(objectId, eventId).removeOutcome(index);
    LOG.debug("Removed outcome index '{}' from event '{}' for object {}", index, eventId, objectId);
  }

  /**
   * Sets a String parameter for an outcome within an event.
   *
   * @param objectId  the unique identifier of the editor object
   * @param eventId   the identifier of the event containing the outcome
   * @param index     the index of the outcome to update
   * @param paramName the name of the parameter to set
   * @param value     the String value to set for the parameter
   */
<<<<<<< HEAD
  public Map<String, EditorEvent> getEvents(UUID objectId) {
    EditorObject object = getObject(objectId);
    AbstractEventMapData eventData = createDataIfAbsent(object);
    return eventData.getEvents();
=======
  public void setEventOutcomeStringParameter(UUID objectId, String eventId, int index,
      String paramName, String value) {
    getEvent(objectId, eventId).setOutcomeStringParameter(index, paramName, value);
    LOG.trace("Set String param '{}'='{}' on outcome[{}] of event '{}' for object {}", paramName,
        value, index, eventId, objectId);
>>>>>>> 5c7ad291
  }

  /**
   * Sets a Double parameter for an outcome within an event.
   *
   * @param objectId  the unique identifier of the editor object
   * @param eventId   the identifier of the event containing the outcome
   * @param index     the index of the outcome to update
   * @param paramName the name of the parameter to set
   * @param value     the Double value to set for the parameter
   */
  public void setEventOutcomeDoubleParameter(UUID objectId, String eventId, int index,
      String paramName, Double value) {
    getEvent(objectId, eventId).setOutcomeDoubleParameter(index, paramName, value);
    LOG.trace("Set Double param '{}'={} on outcome[{}] of event '{}' for object {}", paramName,
        value, index, eventId, objectId);
  }

  /**
   * Retrieves all outcomes for a specified event of the editor object.
   *
   * @param objectId the unique identifier of the editor object
   * @param eventId  the identifier of the event to query
   * @return a list of {@link ExecutorData} representing the outcomes of the event
   */
  public List<ExecutorData> getEventOutcomes(UUID objectId, String eventId) {
    return getEvent(objectId, eventId).getOutcomes();
  }

  /**
   * Retrieves outcome data at the specified index from an event.
   *
   * @param objectId the unique identifier of the editor object
   * @param eventId  the identifier of the event to query
   * @param index    the index of the outcome to retrieve
   * @return the {@link ExecutorData} for the specified outcome
   */
  public ExecutorData getEventOutcomeData(UUID objectId, String eventId, int index) {
    return getEvent(objectId, eventId).getOutcomeData(index);
  }

  private void ensureGroupExists(EditorEvent event, int groupIndex) {
    while (event.getConditions().size() <= groupIndex) {
      event.addConditionGroup();
    }
  }
}<|MERGE_RESOLUTION|>--- conflicted
+++ resolved
@@ -6,16 +6,9 @@
 import java.util.UUID;
 import oogasalad.editor.model.data.EditorLevelData;
 import oogasalad.editor.model.data.EditorObject;
-<<<<<<< HEAD
-import oogasalad.editor.model.data.event_enum.ConditionType;
-import oogasalad.editor.model.data.event_enum.OutcomeType;
-import oogasalad.editor.model.data.object.event.AbstractEventMapData;
-import oogasalad.editor.model.data.object.event.EditorEvent;
-=======
 import oogasalad.editor.model.data.object.event.EditorEvent;
 import oogasalad.editor.model.data.object.event.EditorEventData;
 import oogasalad.editor.model.data.object.event.ExecutorData;
->>>>>>> 5c7ad291
 import org.apache.logging.log4j.LogManager;
 import org.apache.logging.log4j.Logger;
 
@@ -42,13 +35,6 @@
   }
 
   /**
-<<<<<<< HEAD
-   * Creates and returns the specific {@link AbstractEventMapData} container for the given
-   * {@link EditorObject} if it is absent.
-   *
-   * @param object the EditorObject to create event data for
-   * @return the corresponding AbstractEventMapData container
-=======
    * Creates (if necessary) and returns the concrete event‑data container for the given editor
    * object.
    * <p>
@@ -57,9 +43,8 @@
    *
    * @param object the {@link EditorObject} for which to obtain the event data container
    * @return the corresponding {@link EditorEventData}
->>>>>>> 5c7ad291
-   */
-  protected abstract AbstractEventMapData createDataIfAbsent(EditorObject object);
+   */
+  protected abstract EditorEventData createDataIfAbsent(EditorObject object);
 
   /**
    * Retrieves the {@link EditorObject} corresponding to the supplied UUID.
@@ -91,13 +76,8 @@
   protected EditorEvent getEvent(UUID objectId, String eventId) {
     Objects.requireNonNull(eventId, "Event ID cannot be null.");
     EditorObject object = getObject(objectId);
-<<<<<<< HEAD
-    AbstractEventMapData eventData = createDataIfAbsent(object);
-    EditorEvent event = eventData.getEvent(eventId);
-=======
     EditorEventData data = createDataIfAbsent(object);
     EditorEvent event = data.getEvent(eventId);
->>>>>>> 5c7ad291
     if (event == null) {
       LOG.error("Event '{}' not found for object {}.", eventId, objectId);
       throw new IllegalArgumentException("Event not found: " + eventId + " for object " + objectId);
@@ -113,12 +93,7 @@
    */
   public void addEvent(UUID objectId, String eventId) {
     EditorObject object = getObject(objectId);
-<<<<<<< HEAD
-    AbstractEventMapData eventData = createDataIfAbsent(object);
-    eventData.addEvent(eventId, new EditorEvent());
-=======
     createDataIfAbsent(object).addEvent(eventId, new EditorEvent());
->>>>>>> 5c7ad291
     LOG.debug("Added event '{}' for object {}", eventId, objectId);
   }
 
@@ -130,12 +105,7 @@
    */
   public void removeEvent(UUID objectId, String eventId) {
     EditorObject object = getObject(objectId);
-<<<<<<< HEAD
-    AbstractEventMapData eventData = createDataIfAbsent(object);
-    boolean removed = eventData.removeEvent(eventId);
-=======
     boolean removed = createDataIfAbsent(object).removeEvent(eventId);
->>>>>>> 5c7ad291
     if (removed) {
       LOG.debug("Removed event '{}' for object {}", eventId, objectId);
     } else {
@@ -302,18 +272,11 @@
    * @param paramName the name of the parameter to set
    * @param value     the String value to set for the parameter
    */
-<<<<<<< HEAD
-  public Map<String, EditorEvent> getEvents(UUID objectId) {
-    EditorObject object = getObject(objectId);
-    AbstractEventMapData eventData = createDataIfAbsent(object);
-    return eventData.getEvents();
-=======
   public void setEventOutcomeStringParameter(UUID objectId, String eventId, int index,
       String paramName, String value) {
     getEvent(objectId, eventId).setOutcomeStringParameter(index, paramName, value);
     LOG.trace("Set String param '{}'='{}' on outcome[{}] of event '{}' for object {}", paramName,
         value, index, eventId, objectId);
->>>>>>> 5c7ad291
   }
 
   /**
