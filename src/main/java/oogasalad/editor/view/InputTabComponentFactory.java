package oogasalad.editor.view;

import java.io.IOException;
import java.io.InputStream;
import java.util.Map;
import java.util.Properties;
import java.util.UUID;
import javafx.collections.FXCollections;
import javafx.geometry.Insets;
import javafx.geometry.Pos;
import javafx.scene.control.Alert;
import javafx.scene.control.Button;
import javafx.scene.control.ComboBox;
import javafx.scene.control.Dialog;
import javafx.scene.control.Label;
import javafx.scene.control.ListView;
import javafx.scene.control.TextField;
import javafx.scene.layout.BorderPane;
import javafx.scene.layout.GridPane;
import javafx.scene.layout.HBox;
import javafx.scene.layout.Pane;
import javafx.scene.layout.Priority;
import javafx.scene.layout.VBox;
import javafx.scene.control.ButtonType;
import javafx.scene.control.ButtonBar;
import oogasalad.editor.controller.InputDataAPI;
import oogasalad.editor.model.data.event_enum.ConditionType;
import oogasalad.editor.model.data.event_enum.OutcomeType;
<<<<<<< HEAD
import old_editor_example.DynamicVariable;
import old_editor_example.DynamicVariableContainer;
import oogasalad.editor.model.data.object_data.EditorEvent;
=======
import oogasalad.editor.model.data.object.DynamicVariable;
import oogasalad.editor.model.data.object.DynamicVariableContainer;
import oogasalad.editor.model.data.object.EditorEvent;
>>>>>>> 105aa0b6

/**
 * The InputTabComponentFactory creates UI components for the input tab in the editor.
 * This tab allows users to define events with conditions and outcomes for game objects.
 * For example, in the DinoGame, users can create events like "jump when space key is pressed".
 * This implementation integrates with the DynamicVariable system to allow parameter selection.
 *
 * @author Tatum McKinnis
 */
public class InputTabComponentFactory {
  private static final String INPUT_TAB_PROPERTIES_FILEPATH = "/oogasalad/screens/inputTab.properties";
  private static final Properties inputTabProperties = new Properties();

  private InputDataAPI inputAPI;
  private UUID currentObjectId;
  private DynamicVariableContainer dynamicVariables;

  private ListView<String> eventListView;
  private ComboBox<ConditionType> conditionComboBox;
  private ComboBox<OutcomeType> outcomeComboBox;
  private ListView<String> conditionsListView;
  private ListView<String> outcomesListView;
  private TextField eventIdField;
  private ComboBox<String> parameterComboBox;

  /**
   * Initialize the InputTabComponentFactory with properties and API
   *
   * @param inputAPI the API to interact with input data
   * @param dynamicVariables the container for dynamic variables
   */
  public InputTabComponentFactory(InputDataAPI inputAPI, DynamicVariableContainer dynamicVariables) {
    this.inputAPI = inputAPI;
    this.dynamicVariables = dynamicVariables;

    try {
      InputStream stream = getClass().getResourceAsStream(INPUT_TAB_PROPERTIES_FILEPATH);
      if (stream != null) {
        inputTabProperties.load(stream);
      } else {
        System.err.println("Could not load input tab properties file");
      }
    } catch (IOException e) {
      System.err.println("Error loading input tab properties: " + e.getMessage());
    }
  }

  /**
   * Sets the current object ID to the ID passed in.
   *
   * @param currentObjectId the ID to set the currentID to
   */
  public void setCurrentObjectId(UUID currentObjectId) {
    this.currentObjectId = currentObjectId;
  }

  /**
   * Create the main panel for the input tab
   *
   * @return Panel containing all input tab components
   */
  public Pane createInputTabPanel() {
    BorderPane mainPane = new BorderPane();
    mainPane.setPadding(new Insets(10));

    // Center section - Events, Conditions, and Outcomes
    BorderPane centerPane = new BorderPane();

    // Left side - Events list
    VBox eventsSection = createEventsSection();
    centerPane.setLeft(eventsSection);

    // Center/Right side - Conditions and Outcomes
    HBox conditionsOutcomesSection = createConditionsOutcomesSection();
    centerPane.setCenter(conditionsOutcomesSection);

    mainPane.setCenter(centerPane);

    return mainPane;
  }

  /**
   * Create the events section with list view and add/remove buttons
   *
   * @return VBox containing the events components
   */
  private VBox createEventsSection() {
    VBox eventsBox = new VBox(10);
    eventsBox.setPadding(new Insets(10));
    eventsBox.setPrefWidth(200);

    Label eventsLabel = new Label("Events");
    eventsLabel.getStyleClass().add("section-header");

    // Text field for event ID
    HBox eventIdBox = new HBox(5);
    Label eventIdLabel = new Label("Event ID:");
    eventIdField = new TextField();
    eventIdBox.getChildren().addAll(eventIdLabel, eventIdField);
    HBox.setHgrow(eventIdField, Priority.ALWAYS);

    // List view for events
    eventListView = new ListView<>();
    eventListView.setPrefHeight(200);

    // Add/Remove buttons
    HBox buttonBox = new HBox(10);
    buttonBox.setAlignment(Pos.CENTER);

    Button addEventButton = new Button("Add Event");
    Button removeEventButton = new Button("Remove Event");

    addEventButton.setOnAction(e -> addEvent());
    removeEventButton.setOnAction(e -> removeSelectedEvent());

    buttonBox.getChildren().addAll(addEventButton, removeEventButton);

    eventsBox.getChildren().addAll(eventsLabel, eventIdBox, eventListView, buttonBox);
    return eventsBox;
  }

  /**
   * Create the conditions and outcomes section with list views and combo boxes
   *
   * @return HBox containing conditions and outcomes components
   */
  private HBox createConditionsOutcomesSection() {
    HBox condOutBox = new HBox(20);
    condOutBox.setPadding(new Insets(10));

    // Conditions section
    VBox conditionsBox = new VBox(10);
    Label conditionsLabel = new Label("Conditions");
    conditionsLabel.getStyleClass().add("section-header");

    conditionComboBox = new ComboBox<>(FXCollections.observableArrayList(ConditionType.values()));
    conditionsListView = new ListView<>();
    conditionsListView.setPrefHeight(200);

    Button addConditionButton = new Button("Add Condition");
    Button removeConditionButton = new Button("Remove Condition");

    addConditionButton.setOnAction(e -> addCondition());
    removeConditionButton.setOnAction(e -> removeSelectedCondition());

    HBox condButtonBox = new HBox(10);
    condButtonBox.setAlignment(Pos.CENTER);
    condButtonBox.getChildren().addAll(addConditionButton, removeConditionButton);

    conditionsBox.getChildren().addAll(conditionsLabel, conditionComboBox, conditionsListView, condButtonBox);

    // Outcomes section
    VBox outcomesBox = new VBox(10);
    Label outcomesLabel = new Label("Outcomes");
    outcomesLabel.getStyleClass().add("section-header");

    outcomeComboBox = new ComboBox<>(FXCollections.observableArrayList(OutcomeType.values()));
    outcomesListView = new ListView<>();
    outcomesListView.setPrefHeight(200);

    // Parameter field for outcomes using dynamic variables
    HBox paramBox = new HBox(5);
    Label paramLabel = new Label("Parameter:");
    parameterComboBox = new ComboBox<>();
    updateParameterComboBox(); // Initialize with available variables

    Button createParameterButton = new Button("+");
    createParameterButton.setOnAction(e -> openAddDynamicVariableDialog());

    paramBox.getChildren().addAll(paramLabel, parameterComboBox, createParameterButton);
    HBox.setHgrow(parameterComboBox, Priority.ALWAYS);

    Button addOutcomeButton = new Button("Add Outcome");
    Button removeOutcomeButton = new Button("Remove Outcome");

    addOutcomeButton.setOnAction(e -> addOutcome());
    removeOutcomeButton.setOnAction(e -> removeSelectedOutcome());

    HBox outButtonBox = new HBox(10);
    outButtonBox.setAlignment(Pos.CENTER);
    outButtonBox.getChildren().addAll(addOutcomeButton, removeOutcomeButton);

    outcomesBox.getChildren().addAll(outcomesLabel, outcomeComboBox, paramBox, outcomesListView, outButtonBox);

    condOutBox.getChildren().addAll(conditionsBox, outcomesBox);
    return condOutBox;
  }

  /**
   * Add a new event to the current game object
   */
  private void addEvent() {
    if (currentObjectId == null || eventIdField.getText().isEmpty()) {
      return;
    }

    String eventId = eventIdField.getText();
    inputAPI.addEvent(currentObjectId, eventId);
    refreshEventsList();
    eventIdField.clear();
  }

  /**
   * Remove the selected event from the current game object
   */
  private void removeSelectedEvent() {
    if (currentObjectId == null || eventListView.getSelectionModel().isEmpty()) {
      return;
    }

    String selectedEventId = eventListView.getSelectionModel().getSelectedItem();
    inputAPI.removeEvent(currentObjectId, selectedEventId);
    refreshEventsList();
  }

  /**
   * Add a condition to the selected event
   */
  private void addCondition() {
    if (currentObjectId == null ||
        eventListView.getSelectionModel().isEmpty() ||
        conditionComboBox.getSelectionModel().isEmpty()) {
      return;
    }

    String eventId = eventListView.getSelectionModel().getSelectedItem();
    ConditionType condition = conditionComboBox.getSelectionModel().getSelectedItem();

    inputAPI.addEventCondition(currentObjectId, eventId, condition);
    refreshConditionsList(eventId);
  }

  /**
   * Remove the selected condition from the current event
   */
  private void removeSelectedCondition() {
    if (currentObjectId == null ||
        eventListView.getSelectionModel().isEmpty() ||
        conditionsListView.getSelectionModel().isEmpty()) {
      return;
    }

    String eventId = eventListView.getSelectionModel().getSelectedItem();
    String conditionStr = conditionsListView.getSelectionModel().getSelectedItem();
    ConditionType condition = ConditionType.valueOf(conditionStr);

    inputAPI.removeEventCondition(currentObjectId, eventId, condition);
    refreshConditionsList(eventId);
  }

  /**
   * Add an outcome to the selected event with a parameter from dynamic variables
   */
  private void addOutcome() {
    if (currentObjectId == null ||
        eventListView.getSelectionModel().isEmpty() ||
        outcomeComboBox.getSelectionModel().isEmpty()) {
      return;
    }

    String eventId = eventListView.getSelectionModel().getSelectedItem();
    OutcomeType outcome = outcomeComboBox.getSelectionModel().getSelectedItem();

    // Get the selected parameter from dynamic variables
    String parameterName = parameterComboBox.getValue();

    // Here we would need to extend the API to handle parameters for outcomes
    // For now, we'll just add the outcome without parameter support in the API
    inputAPI.addEventOutcome(currentObjectId, eventId, outcome);

    // In a full implementation, we would store the parameter with the outcome
    // inputAPI.setInputEventOutcomeParameter(currentObjectId, eventId, outcome, parameterName);

    refreshOutcomesList(eventId);
  }

  /**
   * Remove the selected outcome from the current event
   */
  private void removeSelectedOutcome() {
    if (currentObjectId == null ||
        eventListView.getSelectionModel().isEmpty() ||
        outcomesListView.getSelectionModel().isEmpty()) {
      return;
    }

    String eventId = eventListView.getSelectionModel().getSelectedItem();
    String outcomeStr = outcomesListView.getSelectionModel().getSelectedItem();
    OutcomeType outcome = OutcomeType.valueOf(outcomeStr.split(" ")[0]);

    inputAPI.removeEventOutcome(currentObjectId, eventId, outcome);
    refreshOutcomesList(eventId);
  }

  /**
   * Refresh the events list for the current game object
   */
  /**
   * Refresh the events list for the current game object
   */
  private void refreshEventsList() {
    eventListView.getItems().clear();

    if (currentObjectId != null) {
      Map<String, EditorEvent> events = inputAPI.getEvents(currentObjectId);
      if (events != null) {
        eventListView.getItems().addAll(events.keySet());
      }
    }

    // Set up selection listener for events
    eventListView.getSelectionModel().selectedItemProperty().addListener((obs, oldEvent, newEvent) -> {
      if (newEvent != null) {
        refreshConditionsList(newEvent);
        refreshOutcomesList(newEvent);
      }
    });
  }

  /**
   * Refresh the conditions list for the given event
   *
   * @param eventId ID of the event to show conditions for
   */
  private void refreshConditionsList(String eventId) {
    conditionsListView.getItems().clear();

    if (currentObjectId != null && eventId != null) {
      var conditions = inputAPI.getEventConditions(currentObjectId, eventId);
      if (conditions != null) {
        conditions.forEach(condition ->
            conditionsListView.getItems().add(condition.toString()));
      }
    }
  }

  /**
   * Refresh the outcomes list for the given event
   *
   * @param eventId ID of the event to show outcomes for
   */
  private void refreshOutcomesList(String eventId) {
    outcomesListView.getItems().clear();

    if (currentObjectId != null && eventId != null) {
      var outcomes = inputAPI.getEventOutcomes(currentObjectId, eventId);
      if (outcomes != null) {
        outcomes.forEach(outcome -> {
          String parameter = inputAPI.getEventOutcomeParameter(
              currentObjectId, eventId, outcome);

          if (parameter != null && !parameter.isEmpty()) {
            outcomesListView.getItems().add(outcome.toString() + " (" + parameter + ")");
          } else {
            outcomesListView.getItems().add(outcome.toString());
          }
        });
      }
    }
  }

  /**
   * Update the parameter combo box with the current dynamic variables
   */
  private void updateParameterComboBox() {
    parameterComboBox.getItems().clear();

    if (dynamicVariables != null) {
      dynamicVariables.getAllVariables().forEach(var ->
          parameterComboBox.getItems().add(var.toString()));
    }

    if (!parameterComboBox.getItems().isEmpty()) {
      parameterComboBox.setValue(parameterComboBox.getItems().get(0));
    }
  }

  /**
   * Open a dialog to add a new dynamic variable
   */
  private void openAddDynamicVariableDialog() {
    if (dynamicVariables == null) {
      return;
    }

    Dialog<DynamicVariable> dialog = new Dialog<>();
    dialog.setTitle("Add Dynamic Variable");

    // Set the button types
    ButtonType addButtonType = new ButtonType("Add", ButtonBar.ButtonData.OK_DONE);
    dialog.getDialogPane().getButtonTypes().addAll(addButtonType, ButtonType.CANCEL);

    // Create a grid for the input fields
    GridPane grid = new GridPane();
    grid.setHgap(10);
    grid.setVgap(10);
    grid.setPadding(new Insets(20, 150, 10, 10));

    TextField nameField = new TextField();
    nameField.setPromptText("Name");

    ComboBox<String> typeComboBox = new ComboBox<>(
        FXCollections.observableArrayList("int", "double", "boolean", "string"));
    typeComboBox.setValue("double");

    TextField valueField = new TextField();
    valueField.setPromptText("Value");

    TextField descriptionField = new TextField();
    descriptionField.setPromptText("Description");

    grid.add(new Label("Name:"), 0, 0);
    grid.add(nameField, 1, 0);
    grid.add(new Label("Type:"), 0, 1);
    grid.add(typeComboBox, 1, 1);
    grid.add(new Label("Value:"), 0, 2);
    grid.add(valueField, 1, 2);
    grid.add(new Label("Description:"), 0, 3);
    grid.add(descriptionField, 1, 3);

    dialog.getDialogPane().setContent(grid);

    // Convert the result when the Add button is pressed
    dialog.setResultConverter(dialogButton -> {
      if (dialogButton == addButtonType) {
        try {
          return new DynamicVariable(
              nameField.getText(),
              typeComboBox.getValue(),
              valueField.getText(),
              descriptionField.getText()
          );
        } catch (IllegalArgumentException ex) {
          // Show an error alert if input is invalid
          Alert alert = new Alert(Alert.AlertType.ERROR);
          alert.setTitle("Invalid Input");
          alert.setHeaderText(null);
          alert.setContentText(ex.getMessage());
          alert.showAndWait();
        }
      }
      return null;
    });

    dialog.showAndWait().ifPresent(dynamicVar -> {
      dynamicVariables.addVariable(dynamicVar);
      updateParameterComboBox();
    });
  }
}<|MERGE_RESOLUTION|>--- conflicted
+++ resolved
@@ -26,15 +26,9 @@
 import oogasalad.editor.controller.InputDataAPI;
 import oogasalad.editor.model.data.event_enum.ConditionType;
 import oogasalad.editor.model.data.event_enum.OutcomeType;
-<<<<<<< HEAD
-import old_editor_example.DynamicVariable;
-import old_editor_example.DynamicVariableContainer;
-import oogasalad.editor.model.data.object_data.EditorEvent;
-=======
 import oogasalad.editor.model.data.object.DynamicVariable;
 import oogasalad.editor.model.data.object.DynamicVariableContainer;
-import oogasalad.editor.model.data.object.EditorEvent;
->>>>>>> 105aa0b6
+import oogasalad.editor.model.data.object_data.EditorEvent;
 
 /**
  * The InputTabComponentFactory creates UI components for the input tab in the editor.
@@ -80,15 +74,6 @@
     } catch (IOException e) {
       System.err.println("Error loading input tab properties: " + e.getMessage());
     }
-  }
-
-  /**
-   * Sets the current object ID to the ID passed in.
-   *
-   * @param currentObjectId the ID to set the currentID to
-   */
-  public void setCurrentObjectId(UUID currentObjectId) {
-    this.currentObjectId = currentObjectId;
   }
 
   /**
