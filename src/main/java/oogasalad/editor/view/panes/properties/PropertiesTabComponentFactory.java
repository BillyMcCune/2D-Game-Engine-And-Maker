--- conflicted
+++ resolved
@@ -41,7 +41,7 @@
  * Group selection via ComboBox and allows adding/removing string and double parameters for the
  * selected object.
  *
- * @author Tatum McKinnis
+ * @author Tatum McKinnis, Billy McCune
  */
 public class PropertiesTabComponentFactory implements EditorViewListener {
 
@@ -56,6 +56,9 @@
 
   private TextField uuidField;
   private TextField nameField;
+  private ComboBox<String> gameNameComboBox;
+  private ComboBox<String> typeComboBox;
+  private TextField customTypeField;
   private ComboBox<String> groupComboBox;
 
   private TextField xField;
@@ -63,7 +66,7 @@
   private TextField widthField;
   private TextField heightField;
   private TextField shapeField;
-  
+
   private ListView<String> displayedStatsListView;
   private ComboBox<String> availableStatsComboBox;
   private Button addStatButton;
@@ -140,7 +143,6 @@
     nameField = createIdentityTextField("Name",
         (id, value) -> editorController.getEditorDataAPI().getIdentityDataAPI().setName(id, value));
 
-<<<<<<< HEAD
     // Create the game name dropdown
     gameNameComboBox = new ComboBox<>();
     gameNameComboBox.setPromptText("Select Game");
@@ -170,7 +172,7 @@
             LOG.debug("Set type to custom value '{}' for object {}", 
                 customTypeField.getText(), currentObjectId);
           }
-          
+
           // Hide the displayed stats section for non-player objects
           displayedStatsSection.setVisible(false);
           displayedStatsSection.setManaged(false);
@@ -180,12 +182,12 @@
           customTypeField.setManaged(false);
           editorController.getEditorDataAPI().getIdentityDataAPI().setType(currentObjectId, newVal);
           LOG.debug("Set type to '{}' for object {}", newVal, currentObjectId);
-          
+
           // Show the displayed stats section only for player objects
           boolean isPlayer = "player".equals(newVal);
           displayedStatsSection.setVisible(isPlayer);
           displayedStatsSection.setManaged(isPlayer);
-          
+
           if (isPlayer) {
             // Populate available stats from parameters
             updateAvailableStatsComboBox();
@@ -221,8 +223,6 @@
     typeContainer.getChildren().addAll(typeVBox);
     HBox.setHgrow(typeVBox, Priority.ALWAYS);
 
-=======
->>>>>>> 27e86b98
     groupComboBox = new ComboBox<>();
     groupComboBox.setPromptText("Select Group");
     groupComboBox.setMaxWidth(Double.MAX_VALUE);
@@ -242,7 +242,10 @@
 
     box.getChildren()
         .addAll(identityLabel, uuidLabel, uuidField,
-            new Label("Name"), nameField, new Label("Group"), groupComboBox);
+            new Label("Name"), nameField,
+            new Label("Game Name"), gameNameComboBox,
+            new Label("Type"), typeContainer,
+            new Label("Group"), groupComboBox);
 
     return box;
   }
@@ -718,7 +721,6 @@
         .getName(currentObjectId);
     nameField.setText(Objects.toString(currentName, ""));
 
-<<<<<<< HEAD
     // Populate and set game name dropdown
     String currentGame = editorController.getEditorDataAPI().getIdentityDataAPI()
         .getObjectGame(currentObjectId);
@@ -748,7 +750,7 @@
       typeComboBox.setValue("player");
       customTypeField.setVisible(false);
       customTypeField.setManaged(false);
-      
+
       // Show and populate displayed stats section for player objects
       displayedStatsSection.setVisible(true);
       displayedStatsSection.setManaged(true);
@@ -764,10 +766,6 @@
     }
 
     // Populate and set group dropdown
-=======
-    String currentGroup = editorController.getEditorDataAPI().getIdentityDataAPI()
-        .getGroup(currentObjectId);
->>>>>>> 27e86b98
     List<String> availableGroups = editorController.getEditorDataAPI().getGroups();
     ObservableList<String> groupOptions = FXCollections.observableArrayList();
     groupOptions.add(NO_GROUP_OPTION);
@@ -776,6 +774,8 @@
     isUpdatingGroupComboBox = true;
     groupComboBox.setItems(groupOptions);
 
+    String currentGroup = editorController.getEditorDataAPI().getIdentityDataAPI()
+        .getGroup(currentObjectId);
     if (currentGroup != null && !currentGroup.isEmpty() && availableGroups.contains(currentGroup)) {
       groupComboBox.setValue(currentGroup);
     } else {
@@ -836,7 +836,7 @@
       parameterItems.addAll(combinedParams);
       LOG.trace("Refreshed parameter list for object {}: {} items.", currentObjectId,
           parameterItems.size());
-          
+
       // If this is a player object, update the available stats dropdown
       String type = editorController.getEditorDataAPI().getIdentityDataAPI().getType(currentObjectId);
       if ("player".equals(type) && displayedStatsSection.isVisible()) {
@@ -864,7 +864,6 @@
    * selected object and clears UI control contents.
    */
   private void clearFieldsInternal() {
-<<<<<<< HEAD
     // Clear identity fields
     uuidField.clear();
     nameField.clear();
@@ -873,35 +872,31 @@
     customTypeField.clear();
     customTypeField.setVisible(false);
     customTypeField.setManaged(false);
-    
+
     // Clear displayed stats section
     displayedStatsItems.clear();
     availableStatsComboBox.getItems().clear();
     displayedStatsSection.setVisible(false);
     displayedStatsSection.setManaged(false);
-    
-=======
-    LOG.debug("Clearing properties fields.");
-    currentObjectId = null;
-    uuidField.setText("");
-    nameField.setText("");
->>>>>>> 27e86b98
+
     isUpdatingGroupComboBox = true;
     groupComboBox.getItems().clear();
-    groupComboBox.setValue(null);
-    groupComboBox.setPromptText("Select Group");
+    groupComboBox.getItems().add(NO_GROUP_OPTION);
+    groupComboBox.setValue(NO_GROUP_OPTION);
     isUpdatingGroupComboBox = false;
 
-    xField.setText("");
-    yField.setText("");
-    widthField.setText("");
-    heightField.setText("");
-    shapeField.setText("");
-
+    // Clear hitbox fields
+    xField.clear();
+    yField.clear();
+    widthField.clear();
+    heightField.clear();
+    shapeField.clear();
+
+    // Clear parameter lists
     parameterItems.clear();
-    paramKeyField.clear();
-    paramStringValueField.clear();
-    paramDoubleValueField.clear();
+
+    currentObjectId = null;
+    LOG.debug("All property fields cleared.");
   }
 
   /**
@@ -939,7 +934,21 @@
   }
 
   /**
-<<<<<<< HEAD
+   * Helper method to request an update for the currently selected object.
+   * Avoids issues if no object is currently selected.
+   */
+  private void requestObjectUpdate() {
+    if (currentObjectId != null) {
+      EditorObject currentObject = editorController.getEditorObject(currentObjectId);
+      if (currentObject != null) {
+        editorController.requestObjectUpdate(currentObject);
+      } else {
+        LOG.warn("Attempted to request update for object ID {} but it was not found.", currentObjectId);
+      }
+    }
+  }
+
+  /**
    * Builds a VBox containing the displayed stats section for player objects.
    * This section allows selecting which parameters should be displayed as stats in the game.
    * Only appears when the object type is "player".
@@ -1006,7 +1015,7 @@
     if (currentObjectId == null) {
       return;
     }
-    
+
     String selectedParam = availableStatsComboBox.getValue();
     if (selectedParam != null && !displayedStatsItems.contains(selectedParam)) {
       displayedStatsItems.add(selectedParam);
@@ -1021,14 +1030,14 @@
     if (currentObjectId == null) {
       return;
     }
-    
+
     String selectedStat = displayedStatsListView.getSelectionModel().getSelectedItem();
     if (selectedStat != null) {
       displayedStatsItems.remove(selectedStat);
       updateDisplayedStats();
     }
   }
-  
+
   /**
    * Updates the displayed stats string parameter on the current object.
    */
@@ -1036,14 +1045,14 @@
     if (currentObjectId == null) {
       return;
     }
-    
+
     // Convert the ObservableList to a String list and save in the appropriate format
     List<String> displayedStats = new ArrayList<>(displayedStatsItems);
-    
+
     // Set the "displayedProperties" parameter
-    editorController.setObjectStringParameter(currentObjectId, "displayedProperties", 
+    editorController.setObjectStringParameter(currentObjectId, "displayedProperties",
         String.join(",", displayedStats));
-    
+
     LOG.debug("Updated displayed stats for player {}: {}", currentObjectId, displayedStats);
   }
 
@@ -1054,13 +1063,13 @@
     if (currentObjectId == null) {
       return;
     }
-    
+
     // Clear existing items
     availableStatsComboBox.getItems().clear();
-    
+
     // Get all parameters for this object
     List<String> paramOptions = new ArrayList<>();
-    
+
     // Add string parameters
     Map<String, String> stringParams = editorController.getObjectStringParameters(currentObjectId);
     if (stringParams != null) {
@@ -1070,23 +1079,23 @@
         }
       });
     }
-    
+
     // Add double parameters
     Map<String, Double> doubleParams = editorController.getObjectDoubleParameters(currentObjectId);
     if (doubleParams != null) {
       paramOptions.addAll(doubleParams.keySet());
     }
-    
+
     // Sort alphabetically
     Collections.sort(paramOptions);
-    
+
     // Add to combo box
     availableStatsComboBox.getItems().addAll(paramOptions);
-    
+
     // Load currently displayed stats
     loadDisplayedStats();
   }
-  
+
   /**
    * Loads the currently selected displayed stats from the object's parameters.
    */
@@ -1094,31 +1103,18 @@
     if (currentObjectId == null) {
       return;
     }
-    
+
     // Clear current items
     displayedStatsItems.clear();
-    
+
     // Get the displayedProperties string from parameters
     String displayedPropsString = editorController.getObjectStringParameters(currentObjectId)
         .get("displayedProperties");
-    
+
     if (displayedPropsString != null && !displayedPropsString.isEmpty()) {
       // Split the comma-separated list and add each item
       String[] props = displayedPropsString.split(",");
       displayedStatsItems.addAll(Arrays.asList(props));
-=======
-   * Helper method to request an update for the currently selected object.
-   * Avoids issues if no object is currently selected.
-   */
-  private void requestObjectUpdate() {
-    if (currentObjectId != null) {
-      EditorObject currentObject = editorController.getEditorObject(currentObjectId);
-      if (currentObject != null) {
-        editorController.requestObjectUpdate(currentObject);
-      } else {
-        LOG.warn("Attempted to request update for object ID {} but it was not found.", currentObjectId);
-      }
->>>>>>> 27e86b98
     }
   }
 }