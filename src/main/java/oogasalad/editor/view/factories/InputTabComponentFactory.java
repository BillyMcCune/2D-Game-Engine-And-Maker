--- conflicted
+++ resolved
@@ -390,7 +390,6 @@
     if (!isSelected(true, true)) {
       return;
     }
-    System.out.println(paramName);
     handleEditParam(paramName, value,
         (strVal) -> editorController.setEventConditionStringParameter(currentObjectId,
             currentEventId, groupIndex, conditionIndex, paramName, strVal),
@@ -476,12 +475,7 @@
    */
   private void handleEditParam(String paramName, Object value,
       Consumer<String> stringSetter, Consumer<Double> doubleSetter, String contextKey) {
-<<<<<<< HEAD
     LOG.trace("Edit Param: Param='{}', Value='{}'", paramName,
-=======
-    String contextDescription = contextKey;
-    LOG.trace("Edit Param: Context='{}', Param='{}', Value='{}'", contextDescription, paramName,
->>>>>>> 742dbb5b
         value);
     try {
       if (value instanceof String strValue) {
@@ -490,23 +484,11 @@
         doubleSetter.accept(doubleValue);
       } else {
         String typeName = (value == null) ? "null" : value.getClass().getName();
-<<<<<<< HEAD
         LOG.warn(String.format(uiBundle.getString(getId("key.error.unsupported.param.type")), typeName));
-=======
-        String errorMsg = String.format(uiBundle.getString(getId("key.error.unsupported.param.type")),
-            contextDescription, typeName);
-        LOG.warn(errorMsg);
->>>>>>> 742dbb5b
       }
 
     } catch (Exception e) {
-<<<<<<< HEAD
       LOG.error("Error delegating edit parameter: {}", e.getMessage(), e);
-=======
-      LOG.error("Error delegating {}: {}", contextDescription, e.getMessage(), e);
->>>>>>> 742dbb5b
-      showFormattedErrorAlert(getId("key.error.api.failure"), getId("key.error.action.failed"),
-          contextDescription, e.getMessage());
       refreshConditionsAndOutcomesForEvent();
     }
   }
