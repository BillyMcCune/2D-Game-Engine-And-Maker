--- conflicted
+++ resolved
@@ -23,6 +23,11 @@
 
   /**
    * Parses a game object XML element and creates a list of {@link GameObjectData} records.
+   * <p>
+   * The method reads the blueprint ID, a list of UUIDs, and a coordinate string of the form
+   * {@code "(x1,y1),(x2,y2),..."}. Each UUID is paired with one coordinate set to form a
+   * {@code GameObjectData} entry.
+   * </p>
    *
    * @param gameObjectElement the XML element representing the game object
    * @param z                 the z-index layer of the game object
@@ -32,40 +37,21 @@
   public List<GameObjectData> getGameObjectData(Element gameObjectElement, int z)
       throws GameObjectParseException {
     try {
-      int blueprintId = parseBlueprintId(gameObjectElement);
-      String[] uidArray = parseUIDs(gameObjectElement);
+      int blueprintId = Integer.parseInt(gameObjectElement.getAttribute("id"));
+
+      String uidAttr = gameObjectElement.getAttribute("uid");
+      String[] uidArray = uidAttr.split(",");
       String coordinates = gameObjectElement.getAttribute("coordinates");
-      List<int[]> parsedCoordinates = parseCoordinates(coordinates);
-      return buildGameObjectData(blueprintId, uidArray, parsedCoordinates, z);
+      List<GameObjectData> gameObjectDataList = new ArrayList<>();
 
-    } catch (NumberFormatException e) {
-      throw new GameObjectParseException(e.getMessage(), e);
-    }
-  }
+      Pattern pattern = Pattern.compile("\\((-?\\d+),(-?\\d+)\\)");
+      Matcher matcher = pattern.matcher(coordinates);
 
-  /**
-   * Extracts and parses the blueprint ID from the XML element.
-   *
-   * @param element the XML element containing the blueprint ID attribute
-   * @return the parsed blueprint ID as an integer
-   * @throws NumberFormatException if the ID is not a valid integer
-   */
-  private int parseBlueprintId(Element element) throws NumberFormatException {
-    return Integer.parseInt(element.getAttribute("id"));
-  }
+      int index = 0;
+      while (matcher.find()) {
+        int x = Integer.parseInt(matcher.group(1));
+        int y = Integer.parseInt(matcher.group(2));
 
-<<<<<<< HEAD
-  /**
-   * Splits the UID attribute from the XML element into an array of strings.
-   *
-   * @param element the XML element containing the UID attribute
-   * @return an array of UID strings
-   */
-  private String[] parseUIDs(Element element) {
-    String uidAttr = element.getAttribute("uid");
-    return uidAttr.split(",");
-  }
-=======
         if (index < uidArray.length) {
           UUID uuid = UUID.fromString(uidArray[index].trim());
           gameObjectDataList.add(new GameObjectData(blueprintId, uuid, x, y, z, ""));
@@ -77,59 +63,11 @@
       if (gameObjectDataList.isEmpty() && !coordinates.trim().isEmpty()) {
         throw new GameObjectParseException("Invalid coordinate format: " + coordinates);
       }
->>>>>>> e1930717
 
-  /**
-   * Parses the coordinate string into a list of integer coordinate pairs. Each pair is represented
-   * as an int array of size two, where index 0 is x and index 1 is y.
-   *
-   * @param coordinates the string containing coordinates in the form "(x1,y1),(x2,y2),..."
-   * @return a list of coordinate pairs
-   * @throws GameObjectParseException if no valid coordinates are found but the string is non-empty
-   */
-  private List<int[]> parseCoordinates(String coordinates) throws GameObjectParseException {
-    List<int[]> coords = new ArrayList<>();
-    Pattern pattern = Pattern.compile("\\((-?\\d+),(-?\\d+)\\)");
-    Matcher matcher = pattern.matcher(coordinates);
+      return gameObjectDataList;
 
-    while (matcher.find()) {
-      int x = Integer.parseInt(matcher.group(1));
-      int y = Integer.parseInt(matcher.group(2));
-      coords.add(new int[]{x, y});
+    } catch (NumberFormatException e) {
+      throw new GameObjectParseException(e.getMessage(), e);
     }
-
-    if (coords.isEmpty() && !coordinates.trim().isEmpty()) {
-      throw new GameObjectParseException("Invalid coordinate format: " + coordinates);
-    }
-    return coords;
-  }
-
-  /**
-   * Builds a list of {@link GameObjectData} records by pairing each parsed coordinate with a
-   * corresponding UUID from the UID array. If there are fewer UIDs than coordinates, processing
-   * stops at the end of the UID array.
-   *
-   * @param blueprintId the blueprint identifier for each game object
-   * @param uidArray    the array of UID strings
-   * @param coordinates the list of coordinate pairs
-   * @param z           the z-index layer for the game object
-   * @return a list of {@link GameObjectData} objects constructed from the inputs
-   */
-  private List<GameObjectData> buildGameObjectData(int blueprintId, String[] uidArray,
-      List<int[]> coordinates, int z) {
-    List<GameObjectData> gameObjectDataList = new ArrayList<>();
-    int index = 0;
-
-    for (int[] coord : coordinates) {
-      if (index < uidArray.length) {
-        UUID uuid = UUID.fromString(uidArray[index].trim());
-        gameObjectDataList.add(new GameObjectData(blueprintId, uuid, coord[0], coord[1], z));
-      } else {
-        break;
-      }
-      index++;
-    }
-
-    return gameObjectDataList;
   }
 }