package oogasalad.fileparser.records;

import java.util.List;
import java.util.Map;

/**
 *
 * @author Billy McCune
 */
public record GameObjectData(
    int blueprintId,
    int uniqueId,
    String gameName,
    String group, //entities, blocks, backgrounds
<<<<<<< HEAD
=======
    String type,
>>>>>>> 50210d81
    SpriteData spriteData,
    int x,
    int y,
    int layer, //z-layer or draw layer for background/foreground ordering
    List<EventData> eventDataList
) { }<|MERGE_RESOLUTION|>--- conflicted
+++ resolved
@@ -12,10 +12,7 @@
     int uniqueId,
     String gameName,
     String group, //entities, blocks, backgrounds
-<<<<<<< HEAD
-=======
     String type,
->>>>>>> 50210d81
     SpriteData spriteData,
     int x,
     int y,
