--- conflicted
+++ resolved
@@ -85,18 +85,6 @@
 
       return new GameObjectData(
           id,
-<<<<<<< HEAD
-          uuid,
-          gameName,
-          type,
-          groupName,
-          spriteData,
-          x,
-          y,
-          layer,
-          new ArrayList<EventData>() {
-          }
-=======
           0, //gameName,
           type,
           groupName,
@@ -106,7 +94,6 @@
           y,
           layer,
           new ArrayList<>() //propertiesMap
->>>>>>> 5fe99995
       );
     } catch (NumberFormatException e) {
       throw new GameObjectParseException("error.number.format");
